--- conflicted
+++ resolved
@@ -61,11 +61,7 @@
 	 * @brief Construct a new webhook object using the Webhook URL provided by Discord
 	 *
 	 * @param webhook_url a fully qualified web address of an existing webhook
-<<<<<<< HEAD
-	 * @throws dpp::logic_exception When the Webhook URL cannot be parsed
-=======
 	 * @throw logic_exception if the webhook url could not be parsed
->>>>>>> d8df7c81
 	 */
 	webhook(const std::string& webhook_url);
 
