/************************************************************************************
 *
 * D++, A Lightweight C++ library for Discord
 *
 * Copyright 2021 Craig Edwards and D++ contributors
 * (https://github.com/brainboxdotcc/DPP/graphs/contributors)
 *
 * Licensed under the Apache License, Version 2.0 (the "License");
 * you may not use this file except in compliance with the License.
 * You may obtain a copy of the License at
 *
 * http://www.apache.org/licenses/LICENSE-2.0
 *
 * Unless required by applicable law or agreed to in writing, software
 * distributed under the License is distributed on an "AS IS" BASIS,
 * WITHOUT WARRANTIES OR CONDITIONS OF ANY KIND, either express or implied.
 * See the License for the specific language governing permissions and
 * limitations under the License.
 *
 ************************************************************************************/
#pragma once
#include <dpp/export.h>
#include <dpp/queues.h>
#include <dpp/snowflake.h>
#include <dpp/managed.h>
#include <dpp/user.h>
#include <dpp/channel.h>
#include <dpp/guild.h>
#include <optional>
#include <variant>
#include <dpp/json_fwd.h>
#include <dpp/json_interface.h>

namespace dpp {

/**
 * @brief Represents the type of a component
 */
enum component_type : uint8_t {
	/**
	 * @brief Action row, a container for other components.
	 */
	cot_action_row = 1,

	/**
	 * @brief Clickable button.
	 */
	cot_button = 2,

	/**
	 * @brief Select menu for picking from defined text options.
	 */
	cot_selectmenu = 3,

	/**
	 * @brief Text input.
	 */
	cot_text = 4,

	/**
	 * @brief Select menu for users.
	 */
	cot_user_selectmenu = 5,

	/**
	 * @brief Select menu for roles.
	 */
	cot_role_selectmenu = 6,

	/**
	 * @brief Select menu for mentionables (users and roles).
	 */
	cot_mentionable_selectmenu = 7,

	/**
	 * @brief Select menu for channels.
	 */
	cot_channel_selectmenu = 8,
};

/**
 * @brief An emoji reference for a component (select menus included) or a poll.
 *
 * To set an emoji on your button or poll answer, you must set one of either the name or id fields.
 * The easiest way for buttons is to use the dpp::component::set_emoji method.
 *
 * @note This is a **very** scaled down version of dpp::emoji, we advise that you refrain from using this.
 */
struct partial_emoji {
	/**
	 * @brief The name of the emoji.
	 *
	 * For built in unicode emojis, set this to the
	 * actual unicode value of the emoji e.g. "😄"
	 * and not for example ":smile:"
	 */
	std::string name{};

	/**
	 * @brief The emoji ID value for emojis that are custom
	 * ones belonging to a guild.
	 *
	 * The same rules apply as with other emojis,
	 * that the bot must be on the guild where the emoji resides
	 * and it must be available for use
	 * (e.g. not disabled due to lack of boosts, etc)
	 */
	dpp::snowflake id{0};

	/**
	 * @brief Is the emoji animated?
	 *
	 * @note Only applies to custom emojis.
	 */
	bool animated{false};
};

/**
 * @brief An emoji for a component. Alias to partial_emoji, for backwards compatibility.
 *
 * @see partial_emoji
 */
using component_emoji = partial_emoji;

/**
 * @brief The data for a file attached to a message.
 *
 * @todo Change the naming of this and make stickers (and potentially anything else that has data like this) use this.
 */
struct message_file_data {
	/**
	 * @brief Name of file to upload (for use server-side in discord's url).
	 */
	std::string name{};

	/**
	 * @brief File content to upload (raw binary)
	 */
	std::string content{};

	/**
	 * @brief Mime type of files to upload.
	 *
	 * @todo Look at turning this into an enum? This would allow people to easily compare mimetypes if they happen to change.
	 */
	std::string mimetype{};
};

/**
 * @brief Types of text input
 */
enum text_style_type : uint8_t {
	/**
	 * @brief Intended for short single-line text.
	 */
	text_short = 1,

	/**
	 * @brief Intended for much longer inputs.
	 */
	text_paragraph = 2,
};

/**
 * @brief Represents the style of a button
 */
enum component_style : uint8_t {
	/**
	 * @brief Blurple; Primary
	 */
	cos_primary = 1,

	/**
	 * @brief Grey; Secondary
	 */
	cos_secondary,

	/**
	 * @brief Green; Success
	 */
	cos_success,

	/**
	 * @brief Red; danger
	 */
	cos_danger,

	/**
	 * @brief An external hyperlink to a website, requires url to be set
	 * @note Will not work unless url is set
	 */
	cos_link,

	/**
	 * @brief Premium upsell button, requires sku_id to be set
	 * @note Will not work unless sku is set
	 */
	cos_premium,
};

/**
 * Represents the type of a dpp::component_default_value
 *
 * @note They're different to discord's value types
 */
enum component_default_value_type: uint8_t {
	cdt_user = 0,
	cdt_role = 1,
	cdt_channel = 2,
};

/**
 * @brief A Default value structure for components
 */
struct DPP_EXPORT component_default_value {
	/**
	 * @brief The type this default value represents
	 */
	component_default_value_type type;

	/**
	 * @brief Default value. ID of a user, role, or channel
	 */
	dpp::snowflake id;
};

/**
 * @brief An option for a select component
 */
struct DPP_EXPORT select_option : public json_interface<select_option> {
protected:
	friend struct json_interface<select_option>;

	/** Read class values from json object
	 * @param j A json object to read from
	 * @return A reference to self
	 */
	select_option& fill_from_json_impl(nlohmann::json* j);

public:
	/**
	 * @brief User-facing name of the option
	 */
	std::string label;

	/**
	 * @brief Dev-defined value of the option
	 */
	std::string value;

	/**
	 * @brief Additional description of the option
	 */
	std::string description;

	/**
	 * @brief True if option is the default option
	 */
	bool is_default;

	/**
	 * @brief The emoji for the select option.
	 */
	partial_emoji emoji;

	/**
	 * @brief Construct a new select option object
	 */
	select_option();

	/**
	 * @brief Destructs the select option object.
	 */
	virtual ~select_option() = default;

	/**
	 * @brief Construct a new select option object
	 * 
	 * @param label Label of option
	 * @param value Value of option
	 * @param description Description of option
	 */
	select_option(std::string_view label, std::string_view value, std::string_view description = "");

	/**
	 * @brief Set the label
	 * 
	 * @param l the user-facing name of the option. It will be truncated to the maximum length of 100 UTF-8 characters.
	 * @return select_option& reference to self for chaining
	 */
	select_option& set_label(std::string_view l);

	/**
	 * @brief Set the value
	 * 
	 * @param v value to set. It will be truncated to the maximum length of 100 UTF-8 characters.
	 * @return select_option& reference to self for chaining
	 */
	select_option& set_value(std::string_view v);

	/**
	 * @brief Set the description
	 * 
	 * @param d description to set. It will be truncated to the maximum length of 100 UTF-8 characters.
	 * @return select_option& reference to self for chaining
	 */
	select_option& set_description(std::string_view d);

	/**
	 * @brief Set the emoji
	 * 
	 * @param n emoji name
	 * @param id emoji id for custom emojis
	 * @param animated true if animated emoji
	 * @return select_option& reference to self for chaining
	 */
	select_option& set_emoji(std::string_view n, dpp::snowflake id = 0, bool animated = false);

	/**
	 * @brief Set the option as default
	 * 
	 * @param def true to set the option as default
	 * @return select_option& reference to self for chaining
	 */
	select_option& set_default(bool def);

	/**
	 * @brief Set the emoji as animated
	 * 
	 * @param anim true if animated
	 * @return select_option& reference to self for chaining
	 */
	select_option& set_animated(bool anim);
};

/**
 * @brief Represents the component object.
 * A component is a clickable button or drop down list
 * within a discord message, where the buttons emit
 * on_button_click events when the user interacts with
 * them.
 *
 * You should generally define one component object and
 * then insert one or more additional components into it
 * using component::add_component(), so that the parent
 * object is an action row and the child objects are buttons.
 */
class DPP_EXPORT component : public json_interface<component> {
protected:
	friend struct json_interface<component>;

	/** Read class values from json object
	 * @param j A json object to read from
	 * @return A reference to self
	 */
	component& fill_from_json_impl(nlohmann::json* j);

public:
	/**
	 * @brief Component type, either a button or action row
	 */
	component_type type;

	/**
	 * @brief Sub components, buttons on an action row
	 */
	std::vector<component> components;

	/**
	 * @brief Component label (for buttons, text inputs).
	 * Maximum of 80 characters.
	 */
	std::string label;

	/**
	 * @brief Component style (for buttons).
	 */
	component_style style;

	/**
	 * @brief Text style (for text inputs).
	 */
	text_style_type text_style;

	/**
	 * @brief Component id (for buttons, menus, text inputs).
	 * Maximum of 100 characters.
	 */
	std::string custom_id;

	/**
	 * @brief URL for link types (dpp::cos_link).
	 * Maximum of 512 characters.
	 */
	std::string url;

	/**
	 * @brief The SKU ID for premium upsell buttons
	 */
	dpp::snowflake sku_id;

	/**
	 * @brief Placeholder text for select menus and text inputs (max 150 characters)
	 */
	std::string placeholder;

	/**
	 * @brief Minimum number of items that must be chosen for a select menu (0-25).
	 *
	 * @note Use -1 to not set this. This is done by default.
	 */
	int32_t min_values;

	/**
	 * @brief Maximum number of items that can be chosen for a select menu (0-25).
	 *
	 * @note Use -1 to not set this. This is done by default.
	 */
	int32_t max_values;

	/**
	 * @brief Minimum length for text input (0-4000)
	 */
	int32_t min_length;

	/**
	 * @brief Maximum length for text input (1-4000)
	 */
	int32_t max_length;

	/**
	 * @brief Select options for select menus.
	 *
	 * @warning Only required and available for select menus of type dpp::cot_selectmenu
	 */
	std::vector<select_option> options;

	/**
	 * @brief List of channel types (dpp::channel_type) to include in the channel select component (dpp::cot_channel_selectmenu)
	 */
	std::vector<uint8_t> channel_types;

	/**
	 * @brief List of default values for auto-populated select menu components.
	 *
	 * @note The amount of default values must be in the range defined by dpp::component::min_values and dpp::component::max_values.
	 *
	 * @warning Only available for auto-populated select menu components, which include dpp::cot_user_selectmenu, dpp::cot_role_selectmenu, dpp::cot_mentionable_selectmenu, and dpp::cot_channel_selectmenu components.
	 */
	std::vector<component_default_value> default_values;

	/**
	 * @brief Disabled flag (for buttons)
	 */
	bool disabled;

	/**
	 * @brief Whether the text input is required to be filled
	 */
	bool required;

	/**
	 * @brief Value of the modal.
	 * Filled or valid when populated from an on_form_submit event, or from the set_value function.
	 */
	std::variant<std::monostate, std::string, int64_t, double> value;

	/**
	 * @brief The emoji for this component.
	 */
	partial_emoji emoji;

	/**
	 * @brief Constructor
	 */
	component();

	/**
	 * @brief Destructor
	 */
	virtual ~component() = default;

	/**
	 * @brief Add a channel type to include in the channel select component (dpp::cot_channel_selectmenu)
	 *
	 * @param ct The dpp::channel_type
	 * @return component& reference to self
	 */
	component& add_channel_type(uint8_t ct);

	/**
	 * @brief Set the type of the component. Button components
	 * (type dpp::cot_button) should always be contained within
	 * an action row (type dpp::cot_action_row). As described
	 * below, many of the other methods automatically set this
	 * to the correct type so usually you should not need to
	 * manually  call component::set_type().
	 *
	 * @param ct The component type
	 * @return component& reference to self
	 */
	component& set_type(component_type ct);

	/**
	 * @brief Set the SKU ID for a premium upsell button
	 * This is only valid for premium upsell buttons of type
	 * cos_premium. It indicates which premium package to
	 * link to when the button is clicked.
	 *
	 * @param sku The SKU ID
	 * @return component& reference to self
	 */
	component& set_sku_id(dpp::snowflake sku);

	/**
	 * @brief Set the text style of a text component
	 * @note Sets type to `cot_text`
	 * 
	 * @param ts Text style type to set
	 * @return component& reference to self
	 */
	component& set_text_style(text_style_type ts);

	/**
	 * @brief Set the label of the component, e.g. button text.
	 * For action rows, this field is ignored. Setting the
	 * label will auto-set the type to dpp::cot_button.
	 *
	 * @param label Label text to set. It will be truncated to the maximum length of 80 UTF-8 characters.
	 * @return component& Reference to self
	 */
	component& set_label(std::string_view label);

	/**
	 * @brief Set the default value of the text input component.
	 * For action rows, this field is ignored. Setting the
	 * value will auto-set the type to dpp::cot_text.
	 *
	 * @param val Value text to set. It will be truncated to the maximum length of 4000 UTF-8 characters.
	 * @return component& Reference to self
	 */
	component& set_default_value(std::string_view val);

	/**
	 * @brief Set the url for dpp::cos_link types.
	 * Calling this function sets the style to dpp::cos_link
	 * and the type to dpp::cot_button.
	 *
	 * @param url URL to set. It will be truncated to the maximum length of 512 UTF-8 characters.
	 * @return component& reference to self.
	 */
	component& set_url(std::string_view url);

	/**
	 * @brief Set the style of the component, e.g. button colour.
	 * For action rows, this field is ignored. Setting the
	 * style will auto-set the type to dpp::cot_button.
	 *
	 * @param cs Component style to set
	 * @return component& reference to self
	 */
	component& set_style(component_style cs);

	/**
	 * @brief Set the id of the component.
	 * For action rows, this field is ignored. Setting the
	 * id will auto-set the type to dpp::cot_button.
	 *
	 * @param id Custom ID string to set. This ID will be sent
	 * for any on_button_click events related to the button.
	 * @note The maximum length of the Custom ID is 100 UTF-8 codepoints.
	 * If your Custom ID is longer than this, it will be truncated.
	 * @return component& Reference to self
	 */
	component& set_id(std::string_view id);

	/**
	 * @brief Set the component to disabled.
	 * Defaults to false on all created components.
	 *
	 * @param disable True to disable the component, False to enable the component.
	 * @return component& Reference to self
	 */
	component& set_disabled(bool disable);

	/**
	 * @brief Set if this component is required.
	 * Defaults to false on all created components.
	 *
	 * @param require True to require this, false to make it optional.
	 * @return component& Reference to self
	 */
	component& set_required(bool require);

	/**
	 * @brief Set the placeholder
	 * 
	 * @param placeholder placeholder string. It will be truncated to the
	 * maximum length of 150 UTF-8 characters for select menus, and 100 UTF-8
	 * characters for modals.
	 * @return component& Reference to self
	 */
	component& set_placeholder(std::string_view placeholder);

	/**
	 * @brief Set the minimum number of items that must be chosen for a select menu
	 * 
	 * @param min_values min value to set (0-25)
	 * @return component& Reference to self
	 */
	component& set_min_values(uint32_t min_values);

	/**
	 * @brief Set the maximum number of items that can be chosen for a select menu
	 * 
	 * @param max_values max value to set (0-25)
	 * @return component& Reference to self
	 */
	component& set_max_values(uint32_t max_values);

	/**
	 * @brief Set the minimum input length for a text input
	 * 
	 * @param min_l min length to set (0-4000)
	 * @return component& Reference to self
	 */
	component& set_min_length(uint32_t min_l);

	/**
	 * @brief Set the maximum input length for a text input
	 * 
	 * @param max_l max length to set (1-4000)
	 * @return component& Reference to self
	 */
	component& set_max_length(uint32_t max_l);

	/**
	 * @brief Add a select option
	 * 
	 * @param option option to add
	 * @return component& Reference to self
	 */
	component& add_select_option(const select_option &option);

	/**
	 * @brief Add a sub-component, only valid for action rows.
	 * Adding subcomponents to a component will automatically
	 * set this component's type to dpp::cot_action_row.
	 *
	 * @param c The sub-component to add
	 * @return component& reference to self
	 */
	component& add_component(const component& c);

	/**
	 * @brief Add a default value.
	 *
	 * @param id Default value. ID of a user, role, or channel
	 * @param type The type this default value represents
	 */
	component& add_default_value(const snowflake id, const component_default_value_type type);

	/**
	 * @brief Set the emoji of the current sub-component.
	 * 
	 * @warning Only valid for buttons.
	 * 
	 * @note Adding an emoji to a component will 
	 * automatically set this components type to
	 * dpp::cot_button. **One or both of name and id must be set**.
	 * For a built in unicode emoji, you only need set name,
	 * and should set it to a unicode character e.g. "😄".
	 * For custom emojis, set the name to the name of the emoji
	 * on the guild, and the id to the emoji's ID.
	 * Setting the animated boolean is only valid for custom
	 * emojis.
	 *
	 * @param name Emoji name, or unicode character to use
	 * @param id Emoji id, for custom emojis only.
	 * @param animated True if the custom emoji is animated.
	 * @return component& Reference to self
	 */
	component& set_emoji(std::string_view name, dpp::snowflake id = 0, bool animated = false);
};

/**
 * @brief A footer in a dpp::embed
 */
struct DPP_EXPORT embed_footer {
	/**
	 * @brief Footer text
	 */
	std::string text;

	/**
	 * @brief Footer icon url.
	 *
	 * @warning Only supports http(s) and attachments.
	 */
	std::string icon_url;

	/**
	 * @brief Proxied icon url.
	 */
	std::string proxy_url;

	/**
	 * @brief Set footer's text.
	 * @param t string to set as footer text. It will be truncated to the maximum length of 2048 UTF-8 characters.
	 * @return A reference to self so this method may be "chained".
	 */
	embed_footer& set_text(std::string_view t);

	/**
	 * @brief Set footer's icon url.
	 * @param i url to set as footer icon url
	 * @return A reference to self so this method may be "chained".
	 */
	embed_footer& set_icon(std::string_view i);

	/**
	 * @brief Set footer's proxied icon url.
	 * @param p url to set as footer proxied icon url
	 * @return A reference to self so this method may be "chained".
	 */
	embed_footer& set_proxy(std::string_view p);
};

/**
 * @brief An video, image or thumbnail in a dpp::embed
 */
struct DPP_EXPORT embed_image {
	/**
	 * @brief URL to image or video.
	 */
	std::string url;

	/**
	 * @brief Proxied image url.
	 */
	std::string proxy_url;

	/**
	 * @brief Height (calculated by discord).
	 */
	std::string height;

	/**
	 * @brief Width (calculated by discord).
	 */
	std::string width;
};

/**
 * @brief Embed provider in a dpp::embed. Received from discord but cannot be sent
 */
struct DPP_EXPORT embed_provider {
	/**
	 * @brief Provider name.
	 */
	std::string name;

	/**
	 * @brief Provider URL.
	 */
	std::string url;
};

/**
 * @brief Author within a dpp::embed object
 */
struct DPP_EXPORT embed_author {
	/**
	 * @brief Author name.
	 */
	std::string name;

	/**
	 * @brief Author url.
	 *
	 * @warning Only supports http(s).
	 */
	std::string url;

	/**
	 * @brief Author icon url.
	 *
	 * @warning Only supports http(s) and attachments.
	 */
	std::string icon_url;

	/**
	 * @brief Proxied icon url.
	 */
	std::string proxy_icon_url;
};

/**
 * @brief A dpp::embed may contain zero or more fields.
 */
struct DPP_EXPORT embed_field {
	/**
	 * @brief Name of field (max length 256).
	 */
	std::string name;

	/**
	 * @brief Value of field (max length 1024).
	 */
	std::string value;

	/**
	 * @brief True if the field is to be displayed inline.
	 */
	bool is_inline;
};

/**
 * @brief A rich embed for display within a dpp::message.
 */
struct DPP_EXPORT embed {
	/**
	 * @brief Optional: Title of embed.
	 */
	std::string title;

	/**
	 * @brief Optional: Type of embed.
	 *
	 * @note Always "rich" for webhook embeds.
	 */
	std::string type;

	/**
	 * @brief Optional: Description of embed.
	 */
	std::string description;

	/**
	 * @brief Optional: URL of embed.
	 */
	std::string url;

	/**
	 * @brief Optional: Timestamp of embed content.
	 */
	time_t timestamp;

	/**
	 * @brief Optional: Color code of the embed.
	 */
	std::optional<uint32_t>	color;

	/**
	 * @brief Optional: Footer information.
	 */
	std::optional<embed_footer> footer;

	/**
	 * @brief Optional: Image information.
	 */
	std::optional<embed_image> image;

	/**
	 * @brief Optional: Thumbnail information.
	 */
	std::optional<embed_image> thumbnail;

	/**
	 * @brief Optional: Video information
	 *
	 * @warning Can't send this.
	 */
	std::optional<embed_image> video;

	/**
	 * @brief Optional: Provider information.
	 *
	 * @warning Can't send this.
	 */
	std::optional<embed_provider> provider;

	/**
	 * @brief Optional: Author information.
	 */
	std::optional<embed_author> author;

	/**
	 * @brief Optional: Fields information.
	 */
	std::vector<embed_field> fields;

	/**
	 * @brief Constructor
	 */
	embed();

	/**
	 * @brief Constructor to build embed from json object
	 * @param j JSON to read content from
	 */
	embed(nlohmann::json* j);

	/**
	 * @brief Destructor
	 */
	~embed();

	/**
	 * @brief Set embed title.
	 * @param text The text of the title. It will be truncated to the maximum length of 256 UTF-8 characters.
	 * @return A reference to self so this method may be "chained".
	 */
	embed& set_title(std::string_view text);

	/**
	 * @brief Set embed description.
	 * @param text The text of the title. It will be truncated to the maximum length of 4096 UTF-8 characters.
	 * @return A reference to self so this method may be "chained".
	 */
	embed& set_description(std::string_view text);

	/**
	 * @brief Set the footer of the embed.
	 * @param f the footer to set
	 * @return A reference to self so this method may be "chained".
	 */
	embed& set_footer(const embed_footer& f);

	/**
	 * @brief Set the footer of the embed.
	 * @param text string to set as footer text. It will be truncated to the maximum length of 2048 UTF-8 characters.
	 * @param icon_url an url to set as footer icon url (only supports http(s) and attachments)
	 * @return A reference to self so this method may be "chained".
	 */
	embed& set_footer(std::string_view text, std::string_view icon_url);

	/**
	 * @brief Set embed colour.
	 * @param col The colour of the embed
	 * @return A reference to self so this method may be "chained".
	 */
	embed& set_color(uint32_t col);

	/**
	 * @brief Set embed colour.
	 * @param col The colour of the embed
	 * @return A reference to self so this method may be "chained".
	 */
	embed& set_colour(uint32_t col);

	/**
	 * @brief Set embed timestamp.
	 * @param tstamp The timestamp to show in the footer, should be in UTC
	 * @return A reference to self so this method may be "chained".
	 */
	embed& set_timestamp(time_t tstamp);

	/**
	 * @brief Set embed url.
	 * @param url the url of the embed
	 * @return A reference to self so this method may be "chained".
	 */
	embed& set_url(std::string_view url);

	/**
	 * @brief Add an embed field.
	 * @param name The name of the field. It will be truncated to the maximum length of 256 UTF-8 characters.
	 * @param value The value of the field. It will be truncated to the maximum length of 1024 UTF-8 characters.
	 * @param is_inline Whether or not to display the field 'inline' or on its own line
	 * @return A reference to self so this method may be "chained".
	 */
	embed& add_field(std::string_view name, std::string_view value, bool is_inline = false);

	/**
	 * @brief Set embed author.
	 * @param a The author to set
	 * @return A reference to self so this method may be "chained".
	 */ 
	embed& set_author(const dpp::embed_author& a);

	/**
	 * @brief Set embed author.
	 * @param name The name of the author. It will be truncated to the maximum length of 256 UTF-8 characters.
	 * @param url The url of the author (only supports http(s))
	 * @param icon_url The icon URL of the author (only supports http(s) and attachments)
	 * @return A reference to self so this method may be "chained".
	 */
	embed& set_author(std::string_view name, std::string_view url, std::string_view icon_url);

	/**
	 * @brief Set embed provider.
	 * @param name The provider name. It will be truncated to the maximum length of 256 UTF-8 characters.
	 * @param url The provider url
	 * @return A reference to self so this method may be "chained".
	 */
	embed& set_provider(std::string_view name, std::string_view url);

	/**
	 * @brief Set embed image.
	 * @param url The embed image URL (only supports http(s) and attachments)
	 * @return A reference to self so this method may be "chained".
	 */
	embed& set_image(std::string_view url);

	/**
	 * @brief Set embed video.
	 * @param url The embed video url
	 * @return A reference to self so this method may be "chained".
	 */
	embed& set_video(std::string_view url);

	/**
	 * @brief Set embed thumbnail.
	 * @param url The embed thumbnail url (only supports http(s) and attachments)
	 * @return A reference to self so this method may be "chained".
	 */
	embed& set_thumbnail(std::string_view url);
};

/**
 * @brief Represents a reaction to a dpp::message.
 */
struct DPP_EXPORT reaction {
	/**
	 * @brief Total number of times this emoji has been used to react (including super reacts)
	 */
	uint32_t count;

	/**
	 * @brief Count of super reactions
	 */
	uint32_t count_burst;

	/**
	 * @brief Count of normal reactions
	 */
	uint32_t count_normal;

	/**
	 * @brief ID of emoji for reaction
	 */
	snowflake emoji_id;

	/**
	 * @brief Name of emoji, if applicable
	 */
	std::string emoji_name;

	/**
	 * @brief Whether your bot reacted using this emoji
	 */
	bool me;

	/**
	 * @brief Whether your bot super-reacted using this emoji
	 */
	bool me_burst;

	/**
	 * @brief HEX colors used for super reaction.
	 *
	 * @note Stored as integers.
	 */
	std::vector<uint32_t> burst_colors;

	/**
	 * @brief Constructs a new reaction object.
	 */
	reaction();

	/**
	 * @brief Constructs a new reaction object from a JSON object.
	 * @param j The JSON to read data from
	 */
	reaction(nlohmann::json* j);

	/**
	 * @brief Destructs the reaction object.
	 */
	~reaction() = default;
};

/**
 * @brief Bitmask flags for a dpp::attachment
 */
enum attachment_flags : uint8_t {
	/**
	 * @brief This attachment has been edited using the remix feature on mobile.
	 */
	a_is_remix = 1 << 2,
};

/**
 * @brief Represents an attachment in a dpp::message
 */
struct DPP_EXPORT attachment {
	/**
	 * @brief ID of attachment.
	 */
	snowflake id;

	/**
	 * @brief Size of the attachment in bytes.
	 */
	uint32_t size;

	/**
	 * @brief File name of the attachment.
	 */
	std::string filename;

	/**
	 * @brief Optional: Description of the attachment.
	 * Max 1024 characters.
	 */
	std::string description;

	/**
	 * @brief URL which points to the attachment.
	 */
	std::string url;

	/**
	 * @brief Proxied URL which points to the attachment.
	 */
	std::string proxy_url;

	/**
	 * @brief Width of the attachment, if applicable.
	 */
	uint32_t width;

	/**
	 * @brief Height of the attachment, if applicable.
	 */
	uint32_t height;

	/**
	 * @brief MIME type of the attachment, if applicable.
	 */
	std::string content_type;

	/**
	 * @brief Whether this attachment is ephemeral, if applicable.
	 */
	bool ephemeral;

	/**
	 * @brief The duration of the audio file.
	 *
	 * @note Currently for voice messages.
	 */
	double duration_secs;

	/**
	 * @brief Base64 encoded bytearray representing a sampled waveform.
	 *
	 * @note Currently for voice messages.
	 */
	std::string waveform;

	/**
	 * @brief Flags made from dpp::attachment_flags.
	 */
	uint8_t	flags;

	/**
	 * @brief Owning message
	 */
	struct message* owner;

	/**
	 * @brief Constructs a new attachment object.
	 * @param o Owning dpp::message object
	 */
	attachment(struct message* o);

	/**
	 * @brief Constructs a new attachment object from a JSON object.
	 * @param o Owning dpp::message object
	 * @param j JSON to read information from
	 */
	attachment(struct message* o, nlohmann::json* j);

	/**
	 * @brief Destructs the attachment object.
	 */
	~attachment() = default;

	/**
	 * @brief Download this attachment
	 *
	 * @param callback A callback which is called when the download completes.
	 * @note The content of the file will be in the http_info.body parameter of the
	 * callback parameter.
	 * @throw dpp::logic_exception If there is no owner associated with this attachment that
	 * itself has an owning cluster, this method will throw a dpp::logic_exception when called.
	 */
	void download(http_completion_event callback) const;
	
	/**
	 * @brief Returns true if remixed
	 * 
	 * @return true if remixed
	 */
	bool is_remix() const;
	
	/**
	 * @brief Returns expiration timestamp for attachment's URL
	 * 
	 * @return timestamp of URL expiration
	 */
	time_t get_expire_time() const;
	
	/**
	 * @brief Returns creation timestamp for attachment's URL
	 * 
	 * @return timestamp of URL creation
	 */
	time_t get_issued_time() const;
};

/**
 * @brief Represents the type of a sticker
 */
enum sticker_type : uint8_t {
	/**
	 * @brief An official sticker in a pack.
	 */
	st_standard = 1,

	/**
	 * @brief Guild sticker.
	 */
	st_guild = 2
};

/**
 * @brief The file format (png, apng, lottie) of a sticker
 */
enum sticker_format : uint8_t {
	sf_png = 1,
	sf_apng = 2,
	sf_lottie = 3,
	sf_gif = 4,
};

/**
 * @brief Represents stickers received in messages
 */
struct DPP_EXPORT sticker : public managed, public json_interface<sticker> {
protected:
	friend struct json_interface<sticker>;

	/** Read class values from json object
	 * @param j A json object to read from
	 * @return A reference to self
	 */
	sticker& fill_from_json_impl(nlohmann::json* j);

	/** Build JSON from this object.
	 * @param with_id True if the ID is to be set in the JSON structure
	 * @return The JSON of the invite
	 */
	virtual json to_json_impl(bool with_id = true) const;

public:
	/**
	 * @brief Optional: for standard stickers, id of the pack the sticker is from
	 */
	snowflake pack_id;

	/**
	 * @brief The name of the sticker.
	 */
	std::string name;

	/**
	 * @brief Description of the sticker
	 *
	 * @note This may be empty.
	 */
	std::string description;

	/**
	 * @brief The sticker's (or related) expressions.
	 *
	 * @note If it's a guild sticker, this will be the Discord name of
	 * a unicode emoji representing the sticker's expression.
	 * Otherwise, this will be a comma-separated list of related expressions.
	 */
	std::string tags;

	/**
	 * @brief Asset ID
	 *
	 * @deprecated now an empty string but still sent by discord.
	 * While discord still send this empty string value,
	 * we will still have this field here in the library.
	 */
	std::string asset;

	/**
	 * @brief The type of sticker.
	 */
	sticker_type type;

	/**
	 * @brief type of sticker format.
	 */
	sticker_format format_type;

	/**
	 * @brief Optional: Whether this guild sticker can be used.
	 *
	 * @note May be false due to loss of Server Boosts.
	 */
	bool available;

	/**
	 * @brief Optional: ID of the guild that owns this sticker.
	 */
	snowflake guild_id;

	/**
	 * @brief Optional: The user that uploaded the guild sticker.
	 */
	user sticker_user;

	/**
	 * @brief Optional: The standard sticker's sort order within its pack.
	 */
	uint8_t	sort_value;

	/**
	 * @brief Name of file to upload (when adding or editing a sticker).
	 */
	std::string filename;

	/**
	 * @brief File content to upload (raw binary).
	 */
	std::string filecontent;

	/**
	 * @brief Construct a new sticker object
	 */
	sticker();

	virtual ~sticker() = default;

	/**
	 * @brief Get the sticker url.
	 *
	 * @return std::string The sticker url or an empty string, if the id is empty
	 */
	std::string get_url() const;

	/**
	 * @brief Set the filename
	 * 
	 * @param fn filename
	 * @return message& reference to self
	 */
	sticker& set_filename(std::string_view fn);

	/**
	 * @brief Set the file content
	 *
	 * @param fc raw file content
	 * @return message& reference to self
	 */
	sticker& set_file_content(std::string_view fc);

};

/**
 * @brief Represents a sticker pack (the built in groups of stickers that all nitro users get to use)
 */
struct DPP_EXPORT sticker_pack : public managed, public json_interface<sticker_pack> {
protected:
	friend struct json_interface<sticker_pack>;

	/** Read class values from json object
	 * @param j A json object to read from
	 * @return A reference to self
	 */
	sticker_pack& fill_from_json_impl(nlohmann::json* j);

	/** Build JSON from this object.
	 * @param with_id True if the ID is to be set in the JSON structure
	 * @return The JSON of the invite
	 */
	virtual json to_json_impl(bool with_id = true) const;

public:
	/**
	 * @brief The stickers in the pack.
	 */
	std::map<snowflake, sticker> stickers{};

	/**
	 * @brief Name of the sticker pack.
	 */
	std::string name{};

	/**
	 * @brief ID of the pack's SKU.
	 */
	snowflake sku_id{0};

	/**
	 * @brief Optional: ID of a sticker in the pack which is shown as the pack's icon.
	 */
	snowflake cover_sticker_id{0};

	/**
	 * @brief Description of the sticker pack.
	 */
	std::string description{};

	/**
	 * @brief ID of the sticker pack's banner image.
	 */
	snowflake banner_asset_id{};
};

/**
 * @brief Poll layout types
 *
 * @note At the time of writing Discord only has 1, "The, uhm, default layout type."
 * @see https://discord.com/developers/docs/resources/poll#layout-type
 */
enum poll_layout_type {
	/**
	 * @brief According to Discord, quote, "The, uhm, default layout type."
	 */
	pl_default = 1
};

/**
 * @brief Structure representing a poll media, for example the poll question or a possible poll answer.
 *
 * @see https://discord.com/developers/docs/resources/poll#poll-media-object-poll-media-object-structure
 */
struct poll_media {
	/**
	 * @brief Text of the media
	 */
	std::string text{};

	/**
	 * @brief Emoji of the media.
	 */
	partial_emoji emoji{};
};

/**
 * @brief Represents an answer in a poll.
 *
 * @see https://discord.com/developers/docs/resources/poll#poll-answer-object-poll-answer-object-structure
 */
struct poll_answer {
	/**
	 * @brief ID of the answer. Only sent by the Discord API, this is a dead field when creating a poll.
	 *
	 * @warn At the time of writing the Discord API warns users not to rely on anything regarding sequence or "first value" of this field.
	 */
	uint32_t id{0};

	/**
	 * @brief Data of the answer.
	 *
	 * @see poll_media
	 */
	poll_media media{};
};

/**
 * @brief Represents the results of a poll
 *
 * @see https://discord.com/developers/docs/resources/poll#poll-results-object-poll-results-object-structure
 */
struct poll_results {
	/**
	 * @brief Represents a reference to an answer and its count of votes
	 *
	 * @see https://discord.com/developers/docs/resources/poll#poll-results-object-poll-answer-count-object-structure
	 */
	struct answer_count {
		/**
		 * @brief ID of the answer. Relates to an answer in the answers field
		 *
		 * @see poll_answer::answer_id
		 */
		uint32_t answer_id{0};

		/**
		 * @brief Number of votes for this answer
		 */
		uint32_t count{0};

		/**
		 * @brief Whether the current user voted
		 */
		bool me_voted{false};
	};

	/**
	 * @brief Whether the poll has finalized, and the answers are precisely counted
	 *
	 * @note Discord states that due to the way they count and cache answers,
	 * while a poll is running the count of answers might not be accurate.
	 */
	bool is_finalized{false};

	/**
	 * @brief Count of votes for each answer. If an answer is not present in this list,
	 * then its vote count is 0
	 */
	std::map<uint32_t, answer_count> answer_counts;
};

/**
 * @brief Represents a poll.
 *
 * @see https://discord.com/developers/docs/resources/poll
 */
struct DPP_EXPORT poll {
	/**
	 * @brief Poll question. At the time of writing only the text field is supported by Discord
	 *
	 * @see media
	 */
	poll_media question{};

	/**
	 * @brief List of answers of the poll.
	 *
	 * @note At the time of writing this can contain up to 10 answers
	 * @see answer
	 */
	std::map<uint32_t, poll_answer> answers{};

	/**
	 * @brief When retriving a poll from the API, this is the timestamp at which the poll will expire.
	 * When creating a poll, this is the number of hours the poll should be up for, up to 7 days (168 hours), and this field will be rounded.
	 */
	double expiry{24.0};

	/**
	 * @brief Whether a user can select multiple answers
	 */
	bool allow_multiselect{false};

	/**
	 * @brief Layout type of the poll. Defaults to, well, pl_default
	 *
	 * @see poll_layout_type
	 */
	poll_layout_type layout_type{pl_default};

	/**
	 * @brief The (optional) results of the poll. This field may or may not be present, and its absence means "unknown results", not "no results".
	 *
	 * @note Quote from Discord: "The results field may be not present in certain responses where, as an implementation detail,
	 * we do not fetch the poll results in our backend. This should be treated as "unknown results",
	 * as opposed to "no results". You can keep using the results if you have previously received them through other means."
	 *
	 * @see https://discord.com/developers/docs/resources/poll#poll-results-object
	 */
	std::optional<poll_results> results{std::nullopt};

	/**
	 * @brief Set the question for this poll
	 *
	 * @param text Text for the question
	 * @return self for method chaining
	 */
	poll& set_question(std::string_view text);

	/**
	 * @brief Set the duration of the poll in hours
	 *
	 * @param hours Duration of the poll in hours, max 7 days (168 hours) at the time of writing
	 * @return self for method chaining
	 */
	poll& set_duration(uint32_t hours) noexcept;

	/**
	 * @brief Set if the poll should allow multi-selecting
	 *
	 * @param allow Should allow multi-select?
	 * @return self for method chaining
	 */
	poll& set_allow_multiselect(bool allow) noexcept;

	/**
	 * @brief Add an answer to this poll
	 *
	 * @note At the time of writing this, a poll can have up to 10 answers
	 * @param media Data of the answer
	 * @return self for method chaining
	 */
	poll& add_answer(const poll_media& media);

	/**
	 * @brief Add an answer to this poll
	 *
	 * @note At the time of writing this, a poll can have up to 10 answers
	 * @param text Text for the answer
	 * @param emoji_id Optional emoji
	 * @param is_animated Whether the emoji is animated
	 * @return self for method chaining
	 */
	poll& add_answer(std::string_view text, snowflake emoji_id = 0, bool is_animated = false);

	/**
	 * @brief Add an answer to this poll
	 *
	 * @note At the time of writing this, a poll can have up to 10 answers
	 * @param text Text for the answer
	 * @param emoji Optional emoji
	 * @return self for method chaining
	 */
	poll& add_answer(std::string_view text, std::string_view emoji);

	/**
	 * @brief Add an answer to this poll
	 *
	 * @note At the time of writing this, a poll can have up to 10 answers
	 * @param text Text for the answer
	 * @param e Optional emoji
	 * @return self for method chaining
	 */
	poll& add_answer(std::string_view text, const emoji& e);

	/**
	 * @brief Helper to get the question text
	 *
	 * @return question.text
	 */
	[[nodiscard]] const std::string& get_question_text() const noexcept;

	/**
	 * @brief Helper to find an answer by ID
	 *
	 * @param id ID to find
	 * @return Pointer to the answer with the matching ID, or nullptr if not found
	 */
	[[nodiscard]] const poll_media* find_answer(uint32_t id) const noexcept;

	/**
	 * @brief Helper to find the vote count in the results
	 *
	 * @param answer_id ID of the answer to find
	 * @return std::optional<uint32_t> Optional count of votes. An empty optional means Discord did not send the results, it does not mean 0. It can also mean the poll does not have an answer with this ID
	 * @see https://discord.com/developers/docs/resources/poll#poll-results-object
	 */
	[[nodiscard]] std::optional<uint32_t> get_vote_count(uint32_t answer_id) const noexcept;
};

/**
 * @brief Bitmask flags for a dpp::message
 */
enum message_flags : uint16_t {
	/**
	 * @brief This message has been published to subscribed channels (via Channel Following).
	 */
	m_crossposted = 1 << 0,

	/**
	 * @brief This message originated from a message in another channel (via Channel Following).
	 */
	m_is_crosspost =  1 << 1,

	/**
	 * @brief Do not include any embeds when serializing this message.
	 */
	m_suppress_embeds = 1 << 2,

	/**
	 * @brief The source message for this crosspost has been deleted (via Channel Following).
	 */
	m_source_message_deleted = 1 << 3,

	/**
	 * @brief This message came from the urgent message system.
	 */
	m_urgent = 1 << 4,

	/**
	 * @brief This message has an associated thread, with the same id as the message.
	 */
	m_has_thread = 1 << 5,

	/**
	 * @brief This message is only visible to the user who invoked the Interaction.
	 */
	m_ephemeral = 1 << 6,

	/**
	 * @brief This message is an Interaction Response and the bot is "thinking".
	 */
	m_loading = 1 << 7,

	/**
	 * @brief This message failed to mention some roles and add their members to the thread.
	 */
	m_thread_mention_failed = 1 << 8,

	/**
	 * @brief This message will not trigger push and desktop notifications.
	 */
	m_suppress_notifications = 1 << 12,

	/**
	 * @brief This message is a voice message.
	 */
	m_is_voice_message = 1 << 13,
};

/**
 * @brief Represents possible values for the dpp::embed type field.
 * These are loosely defined by the API docs and do not influence how the client renders embeds.
 *
 * @note The only type a bot can send is dpp::embed_type::emt_rich.
 */
namespace embed_type {
	/**
	 * @brief Rich text
	 */
	const std::string emt_rich = "rich";

	/**
	 * @brief Image
	 */
	const std::string emt_image = "image";

	/**
	 * @brief Video link
	 */
	const std::string emt_video = "video";

	/**
	 * @brief Animated gif
	 */
	const std::string emt_gifv = "gifv";

	/**
	 * @brief Article
	 */
	const std::string emt_article = "article";

	/**
	 * @brief Link URL
	 */
	const std::string emt_link = "link";

	/**
	 * @brief Auto moderation filter
	 */
	const std::string emt_automod = "auto_moderation_message";
} // namespace embed_type

/**
 * @brief Message types for dpp::message::type
 */
enum message_type {
	/**
	 * @brief Default
	 */
	mt_default = 0,

	/**
	 * @brief Add recipient
	 */
	mt_recipient_add = 1,

	/**
	 * @brief Remove recipient
	 */
	mt_recipient_remove = 2,

	/**
	 * @brief Call
	 */
	mt_call	= 3,

	/**
	 * @brief Channel name change
	 */
	mt_channel_name_change = 4,

	/**
	 * @brief Channel icon change
	 */
	mt_channel_icon_change = 5,

	/**
	 * @brief Message pinned
	 */
	mt_channel_pinned_message = 6,

	/**
	 * @brief Member joined
	 */
	mt_guild_member_join = 7,

	/**
	 * @brief Boost
	 */
	mt_user_premium_guild_subscription = 8,

	/**
	 * @brief Boost level 1
	 */
	mt_user_premium_guild_subscription_tier_1 = 9,

	/**
	 * @brief Boost level 2
	 */
	mt_user_premium_guild_subscription_tier_2 = 10,

	/**
	 * @brief Boost level 3
	 */
	mt_user_premium_guild_subscription_tier_3 = 11,

	/**
	 * @brief Follow channel
	 */
	mt_channel_follow_add = 12,

	/**
	 * @brief Disqualified from discovery
	 */
	mt_guild_discovery_disqualified	= 14,

	/**
	 * @brief Re-qualified for discovery
	 */
	mt_guild_discovery_requalified = 15,

	/**
	 * @brief Discovery grace period warning 1
	 */
	mt_guild_discovery_grace_period_initial_warning	= 16,

	/**
	 * @brief Discovery grace period warning 2
	 */
	mt_guild_discovery_grace_period_final_warning = 17,

	/**
	 * @brief Thread Created
	 */
	mt_thread_created = 18,

	/**
	 * @brief Reply
	 */
	mt_reply = 19,

	/**
	 * @brief Application command
	 */
	mt_application_command = 20,

	/**
	 * @brief Thread starter message
	 */
	mt_thread_starter_message = 21,

	/**
	 * @brief Invite reminder
	 */
	mt_guild_invite_reminder = 22,

	/**
	 * @brief Context Menu Command
	 */
	mt_context_menu_command = 23,

	/**
	 * @brief Auto moderation action
	 */
	mt_auto_moderation_action = 24,

	/**
	 * @brief Role subscription purchase
	 */
	mt_role_subscription_purchase = 25,

	/**
	 * @brief Interaction premium upsell
	 * @depreciated Replaced with buttons with a style of cos_premium
	 * This message type may stop working at any point
	 */
	mt_interaction_premium_upsell = 26,

	/**
	 * @brief Stage start
	 */
	mt_stage_start = 27,

	/**
	 * @brief Stage end
	 */
	mt_stage_end = 28,

	/**
	 * @brief Stage speaker
	 */
	mt_stage_speaker = 29,

	/**
	 * @brief Stage topic
	 */
	mt_stage_topic = 31,

	/**
	 * @brief Guild application premium subscription
	 */
	mt_application_premium_subscription = 32,
};

/**
 * @brief Represents the caching policy of a cache in the library.
 */
enum cache_policy_setting_t {
	/**
	 * @brief request aggressively on seeing new guilds, and also store missing data from messages.
	 * This is the default behaviour and the least memory-efficient option. Memory usage will increase
	 * over time, initially quite rapidly, and then linearly over time. It is the least cpu-intensive
	 * setting.
	 */
	cp_aggressive = 0,

	/**
	 * @brief only cache when there is relevant activity, e.g. a message to the bot.
	 * This is a good middle-ground, memory usage will increase linearly over time.
	 */
	cp_lazy = 1,

	/**
	 * @brief Don't cache anything. Fill details when we see them.
	 * This is the most memory-efficient option but consumes more CPU time
	 */
	cp_none = 2
};

/**
 * @brief Represents the caching policy of the cluster.
 * 
 * Channels and guilds are always cached as these caches are used
 * internally by the library. The memory usage of these is minimal.
 * 
 * All default to 'aggressive' which means to actively attempt to cache,
 * going out of the way to fill the caches completely. On large bots this
 * can take a LOT of RAM.
 */
struct DPP_EXPORT cache_policy_t {
	/**
	 * @brief Caching policy for users and guild members
	 */
	cache_policy_setting_t user_policy = cp_aggressive;

	/**
	 * @brief Caching policy for emojis
	 */
	cache_policy_setting_t emoji_policy = cp_aggressive;

	/**
	 * @brief Caching policy for roles
	 */
	cache_policy_setting_t role_policy = cp_aggressive;

	/**
	 * @brief Caching policy for roles
	 */
	cache_policy_setting_t channel_policy = cp_aggressive;

	/**
	 * @brief Caching policy for roles
	 */
	cache_policy_setting_t guild_policy = cp_aggressive;
};

/**
 * @brief Contains a set of predefined cache policies for use when constructing a dpp::cluster
 */
namespace cache_policy {

	/**
	 * @brief A shortcut constant for all caching enabled for use in dpp::cluster constructor
	 */
	inline constexpr cache_policy_t cpol_default = { cp_aggressive, cp_aggressive, cp_aggressive, cp_aggressive, cp_aggressive };

	/**
	 * @brief A shortcut constant for a more balanced caching policy for use in dpp::cluster constructor
	 */
	inline constexpr cache_policy_t cpol_balanced = { cp_lazy, cp_lazy, cp_lazy, cp_aggressive, cp_aggressive };

	/**
	 * @brief A shortcut constant for all caching disabled for use in dpp::cluster constructor
	 */
	inline constexpr cache_policy_t cpol_none = { cp_none, cp_none, cp_none, cp_none, cp_none };

};

/**
<<<<<<< HEAD
 * @brief Metadata about the interaction, including the source of the interaction and relevant server and user IDs.
 */
struct DPP_EXPORT interaction_metadata_type {

	/**
	 * @brief ID of the interaction
	 */
	snowflake id;

	/**
	 * @brief User who triggered the interaction
	 */
	uint8_t type;

	/**
	 * @brief User who triggered the interaction
	 */
	user usr;

	/**
	 * @brief ID of the original response message, present only on follow-up messages
	 */
	snowflake original_response_message_id;

	/**
	 * @brief ID of the message that contained interactive component, present only on messages created from component interactions
	 */
	snowflake interacted_message_id;

	// FIXME: Add this field sometime 
	/**
	 * @brief Metadata for the interaction that was used to open the modal, present only on modal submit interactions
	 */
	// interaction_metadata_type triggering_interaction_metadata;
};

/**
=======
 * @brief Message Reference type
 */
enum DPP_EXPORT message_ref_type : uint8_t {
	/**
	 * A reply or crosspost
	 */
	mrt_default = 0,
	/**
	 * A forwarded message
	 */
	mrt_forward = 1,
};

template <typename T> struct message_snapshot {
	std::vector<T> messages;
};

	/**
>>>>>>> 4906105c
 * @brief Represents messages sent and received on Discord
 */
struct DPP_EXPORT message : public managed, json_interface<message> {
protected:
	friend struct json_interface<message>;

	/** Read class values from json object
	 * @param j A json object to read from
	 * @return A reference to self
	 */
	inline message& fill_from_json_impl(nlohmann::json *j) {
		return fill_from_json(j, {cp_aggressive, cp_aggressive, cp_aggressive});
	}

	/** Build a JSON from this object.
	 * @param with_id True if an ID is to be included in the JSON
	 * @return JSON
	 */
	inline json to_json_impl(bool with_id = false) const {
		return to_json(with_id, false);
	}
public:
	/**
	 * @brief ID of the channel the message was sent in.
	 */
	snowflake channel_id;

	/**
	 * @brief Optional: ID of the guild the message was sent in.
	 */
	snowflake guild_id;

	/**
	 * @brief The author of this message.
	 *
	 * @warning This is not guaranteed to be a valid user.
	 */
	user author;

	/**
	 * @brief Optional: member properties for this message's author
	 */
	guild_member member;

	/**
	 * @brief Contents of the message.
	 */
	std::string content;

	/**
	 * @brief Message components.
	 */
	std::vector<dpp::component> components;

	/**
	 * @brief When this message was sent.
	 */
	time_t sent;

	/**
	 * @brief When this message was edited.
	 *
	 * @note This may be 0 if never edited.
	 */
	time_t edited;

	/**
	 * @brief Users specifically mentioned in the message.
	 */
	std::vector<std::pair<user, guild_member>> mentions;

	/**
	 * @brief Roles specifically mentioned in this message (only IDs currently).
	 */
	std::vector<snowflake> mention_roles;

	/**
	 * @brief Channels mentioned in the message.
	 *
	 * @warning Not all types supported.
	 *
	 * @note Discord: Only textual channels that are visible to everyone in a lurkable guild will ever be included.
	 * Only crossposted messages (via Channel Following) currently include mention_channels at all. (includes ID, Guild ID, Type, Name).
	 */
	std::vector<channel> mention_channels;

	/**
	 * @brief Any attached files.
	 */
	std::vector<attachment> attachments;

	/**
	 * @brief Up to 10 dpp::embed objects.
	 */
	std::vector<embed> embeds;

	/**
	 * @brief Optional: reactions to the message.
	 */
	std::vector<reaction> reactions;

	/**
	 * @brief Optional: Used for validating a message was sent.
	 */
	std::string nonce;

	/**
	 * @brief Optional: Webhook ID.
	 *
	 * @note If the message is generated by a webhook, its ID will be here. Otherwise, the field will be 0.
	 */
	snowflake webhook_id;

	/**
	 * @brief Partial stickers. Only id, name and format_type are filled
	 */
	std::vector<sticker> stickers;

	/**
	 * @brief An array of file data to use for uploading files.
	 *
	 * @note You should use dpp::message::add_file to add data to this!
	 */
	std::vector<message_file_data> file_data;

	/**
	 * @brief Reference to another message, e.g. a reply
	 */
	struct message_ref {
		/**
		 * @brief Message reference type, set to 1 to forward a message
		 */
		message_ref_type type{mrt_default};
		/**
		 * @brief ID of the originating message.
		 */
		snowflake message_id;

		/**
		 * @brief ID of the originating message's channel.
		 */
		snowflake channel_id;

		/**
		 * @brief ID of the originating message's guild.
		 */
		snowflake guild_id;

		/**
		 * @brief when sending, whether to error if the referenced message doesn't exist instead of sending as a normal (non-reply) message.
		 * Default true.
		 */
		bool fail_if_not_exists;
	} message_reference;

	/**
	 * @brief Message snapshots for a forwarded message
	 */
	message_snapshot<message> message_snapshots;

	/**
	 * @brief Reference to an interaction
	 */
<<<<<<< HEAD
	[[deprecated("Use interaction_metadata instead.")]] struct message_interaction_struct{
=======
	struct message_interaction_struct {
>>>>>>> 4906105c
		/**
		 * @brief ID of the interaction.
		 */
		snowflake id;

		/**
		 * @brief Type of interaction.
		 */
		uint8_t type;

		/**
		 * @brief Name of the application command.
		 */
		std::string name;

		/**
		 * @brief The user who invoked the interaction.
		 */
		user usr;
	} interaction;

	/**
	 * @brief Sent if the message is sent as a result of an interaction
	 */
	interaction_metadata_type interaction_metadata;

	/**
	 * @brief Allowed mentions details
	 */
	struct allowed_ref {
		/**
		 * @brief Set to true to parse user mentions in the text. Default is false
		 */
		bool parse_users;

		/**
		 * @brief Set to true to at-everyone and at-here mentions in the text. Default is false
		 */
		bool parse_everyone;

		/**
		 * @brief Set to true to parse role mentions in the text. Default is false
		 */
		bool parse_roles;

		/**
		 * @brief Set to true to mention the user who sent the message this one is replying to. Default is false
		 */
		bool replied_user;

		/**
		 * @brief List of users to allow pings for 
		 */
		std::vector<snowflake> users;

		/**
		 * @brief List of roles to allow pings for 
		 */
		std::vector<snowflake> roles;
	} allowed_mentions;

	/**
	 * @brief The cluster which created this message object.
	 */
	class cluster* owner;

	/**
	 * @brief Message type.
	 */
	message_type type;

	/**
	 * @brief Flags made from dpp::message_flags
	 */
	uint16_t flags;

	/**
	 * @brief Whether this message is pinned.
	 */
	bool pinned;

	/**
	 * @brief Whether this was a TTS message.
	 */
	bool tts;

	/**
	 * @brief Whether this message mentions everyone.
	 */
	bool mention_everyone;

	/**
	 * @brief Optional poll attached to this message
	 */
	std::optional<poll> attached_poll;

	/**
	 * @brief Construct a new message object
	 */
	message();

	/*
	 * @brief Construct a new message object
	 * @param m Message to copy
	 */
	message(const message& m) = default;

	/*
	 * @brief Construct a new message object
	 * @param m Message to move
	 */
	message(message&& m) = default;

	/**
	 * @brief Construct a new message object
	 * @param o Owning cluster, passed down to various things such as dpp::attachment.
	 * Owning cluster is optional (can be nullptr) and if nulled, will prevent some functions
	 * such as attachment::download from functioning (they will throw, if used)
	 */
	message(class cluster* o);

	/**
	 * @brief Construct a new message object with a channel and content
	 *
	 * @param channel_id The channel to send the message to
	 * @param content The content of the message. It will be truncated to the maximum length of 4000 UTF-8 characters.
	 * @param type The message type to create
	 */
	message(snowflake channel_id, std::string_view content, message_type type = mt_default);

	/**
	 * @brief Construct a new message object with content
	 *
	 * @param _embed An embed to send
	 */
	message(const embed& _embed);

	/**
	 * @brief Construct a new message object with a channel and content
	 *
	 * @param channel_id The channel to send the message to
	 * @param _embed An embed to send
	 */
	message(snowflake channel_id, const embed& _embed);

	/**
	 * @brief Construct a new message object with content
	 *
	 * @param content The content of the message. It will be truncated to the maximum length of 4000 UTF-8 characters.
	 * @param type The message type to create
	 */
	message(std::string_view content, message_type type = mt_default);

	/**
	 * @brief Destroy the message object
	 */
	~message() override = default;

	/**
	 * @brief Copy a message object
	 *
	 * @param m Message to copy
	 * @return message& Reference to self
	 */
	message &operator=(const message& m) = default;

	/**
	 * @brief Move a message object
	 *
	 * @param m Message to move
	 * @return message& Reference to self
	 */
	message &operator=(message&& m) = default;

	/**
	 * @brief Set the original message reference for replies/crossposts
	 * 
	 * @param _message_id message id to reply to
	 * @param _guild_id guild id to reply to (optional)
	 * @param _channel_id channel id to reply to (optional)
	 * @param fail_if_not_exists true if the message send should fail if these values are invalid (optional)
	 * @param type Type of reference
	 * @return message& reference to self
	 */
	message& set_reference(snowflake _message_id, snowflake _guild_id = 0, snowflake _channel_id = 0, bool fail_if_not_exists = false, message_ref_type type = mrt_default);

	/**
	 * @brief Set the allowed mentions object for pings on the message
	 * 
	 * @param _parse_users whether or not to parse users in the message content or embeds, default false
	 * @param _parse_roles whether or not to parse roles in the message content or embeds, default false
	 * @param _parse_everyone whether or not to parse everyone/here in the message content or embeds, default false
	 * @param _replied_user if set to true and this is a reply, then ping the user we reply to, default false
	 * @param users list of user ids to allow pings for, default an empty vector
	 * @param roles list of role ids to allow pings for, default an empty vector
	 * @return message& reference to self
	 */
	message& set_allowed_mentions(bool _parse_users = false, bool _parse_roles = false, bool _parse_everyone = false, bool _replied_user = false, const std::vector<snowflake> &users = {}, const std::vector<snowflake> &roles = {});

	using json_interface<message>::fill_from_json;
	using json_interface<message>::to_json;

	/** Fill this object from json.
	 * @param j JSON object to fill from
	 * @param cp Cache policy for user records, whether or not we cache users when a message is received
	 * @return A reference to self
	 */
	message& fill_from_json(nlohmann::json* j, cache_policy_t cp);

	/** Build JSON from this object.
	 * @param with_id True if the ID is to be included in the built JSON
	 * @param is_interaction_response Set to true if this message is intended to be included in an interaction response.
	 * This will exclude some fields that are not valid in interactions at this time.
	 * @return The JSON text of the message
	 */
	virtual json to_json(bool with_id, bool is_interaction_response) const;

	/**
	 * @brief Returns true if the message was crossposted to other servers
	 * 
	 * @return true if crossposted
	 */
	bool is_crossposted() const;

	/**
	 * @brief Returns true if posted from other servers announcement channel via webhook
	 * 
	 * @return true if posted from other server
	 */
	bool is_crosspost() const;

	/**
	 * @brief True if embeds have been removed
	 * 
	 * @return true if embeds removed
	 */
	bool suppress_embeds() const;

	/**
	 * @brief Set whether embeds should be suppressed
	 *
	 * @param suppress whether embeds should be suppressed
	 * @return message& reference to self
	 */
	message& suppress_embeds(bool suppress);

	/**
	 * @brief True if source message was deleted
	 * 
	 * @return true if source message deleted
	 */
	bool is_source_message_deleted() const;

	/**
	 * @brief True if urgent
	 * 
	 * @return true if urgent
	 */
	bool is_urgent() const;

	/**
	 * @brief True if has thread attached
	 *
	 * @return true if has thread attached
	 */
	bool has_thread() const;

	/**
	 * @brief True if ephemeral (visible only to issuer of a slash command)
	 * 
	 * @return true if ephemeral
	 */
	bool is_ephemeral() const;

	/**
	 * @brief True if loading
	 * 
	 * @return true if loading
	 */
	bool is_loading() const;

	/**
	 * @brief Returns true if this message failed to mention some roles and add their members to the thread
	 *
	 * @return true if this message failed to mention some roles and add their members to the thread
	 */
	bool is_thread_mention_failed() const;

	/**
	 * @brief True if the message will not trigger push and desktop notifications
	 *
	 * @return True if notifications suppressed
	 */
	bool suppress_notifications() const;

	/**
	 * @brief True if the message is a voice message
	 *
	 * @return True if voice message
	 */
	bool is_voice_message() const;

	/**
	 * @brief Add a component (button) to message
	 * 
	 * @param c component to add
	 * @return message& reference to self
	 */
	message& add_component(const component& c);

	/**
	 * @brief Add an embed to message
	 * 
	 * @param e embed to add
	 * @return message& reference to self
	 */
	message& add_embed(const embed& e);

	/**
	 * @brief Add a sticker to this message
	 *
	 * As of writing this, a message can only contain up to 3 stickers
	 * @param s sticker to add
	 * @return message& reference to self
	 */
	message& add_sticker(const sticker& s);

	/**
	 * @brief Add a sticker to this message
	 *
	 * As of writing this, a message can only contain up to 3 stickers
	 * @param id id of the sticker to add
	 * @return message& reference to self
	 */
	message& add_sticker(const snowflake& id);

	/**
	 * @brief Set the flags
	 * 
	 * @param f flags to set from dpp::message_flags
	 * @return message& reference to self
	 */
	message& set_flags(uint16_t f);

	/**
	 * @brief Set the message type
	 * 
	 * @param t type to set
	 * @return message& reference to self
	 */
	message& set_type(message_type t);

	/**
	 * @brief Set the filename of the last file in list
	 * 
	 * @param fn filename
	 * @return message& reference to self
	 * @deprecated Use message::add_file instead
	 */
	message& set_filename(std::string_view fn);

	/**
	 * @brief Set the file content of the last file in list
	 * 
	 * @param fc raw file content
	 * @return message& reference to self
	 * @deprecated Use message::add_file instead
	 */
	message& set_file_content(std::string_view fc);

	/**
	 * @brief Add a file to the message
	 *
	 * @param filename filename
	 * @param filecontent raw file content
	 * @param filemimetype optional mime type of the file
	 * @return message& reference to self
	 */
	message& add_file(std::string_view filename, std::string_view filecontent, std::string_view filemimetype = "");

	/**
	 * @brief Set the message content
	 * 
	 * @param c message content. It will be truncated to the maximum length of 4000 UTF-8 characters.
	 * @return message& reference to self
	 */
	message& set_content(std::string_view c);
	
	/**
	 * @brief Set the channel id
	 * 
	 * @param _channel_id channel id
	 * @return message& reference to self
	 */
	message& set_channel_id(snowflake _channel_id);

	/**
	 * @brief Set the channel id
	 * 
	 * @param _guild_id channel id
	 * @return message& reference to self
	 */
	message& set_guild_id(snowflake _guild_id);

	/**
	 * @brief Returns true if the message is from a DM
	 * 
	 * @return true if message is a DM
	 */
	bool is_dm() const;

	/**
	 * @brief Returns true if message has remixed attachment
	 * 
	 * @return true if message has remixed attachment
	 */
	bool has_remix_attachment() const;

	/**
	 * @brief Returns URL to message 
	 * 
	 * @return string of URL to message
	 */
	std::string get_url() const;

	/**
	 * @brief Convenience method to set the poll
	 *
	 * @return message& Self reference for method chaining
	 */
	message& set_poll(const poll& p);

	/**
	 * @brief Convenience method to get the poll attached to this message
	 *
	 * @throw std::bad_optional_access if has_poll() == false
	 * @return const poll& Poll attached to this object
	 */
	[[nodiscard]] const poll& get_poll() const;

	/**
	 * @brief Method to check if the message has a poll
	 *
	 * @return bool Whether the message has a poll
	 */
	[[nodiscard]] bool has_poll() const noexcept;
};

/**
 * @brief A group of messages
 */
typedef std::unordered_map<snowflake, message> message_map;

/**
 * @brief A group of stickers
 */
typedef std::unordered_map<snowflake, sticker> sticker_map;

/**
 * @brief A group of sticker packs
 */
typedef std::unordered_map<snowflake, sticker_pack> sticker_pack_map;

}<|MERGE_RESOLUTION|>--- conflicted
+++ resolved
@@ -2011,7 +2011,6 @@
 };
 
 /**
-<<<<<<< HEAD
  * @brief Metadata about the interaction, including the source of the interaction and relevant server and user IDs.
  */
 struct DPP_EXPORT interaction_metadata_type {
@@ -2049,7 +2048,6 @@
 };
 
 /**
-=======
  * @brief Message Reference type
  */
 enum DPP_EXPORT message_ref_type : uint8_t {
@@ -2068,7 +2066,6 @@
 };
 
 	/**
->>>>>>> 4906105c
  * @brief Represents messages sent and received on Discord
  */
 struct DPP_EXPORT message : public managed, json_interface<message> {
@@ -2232,11 +2229,7 @@
 	/**
 	 * @brief Reference to an interaction
 	 */
-<<<<<<< HEAD
-	[[deprecated("Use interaction_metadata instead.")]] struct message_interaction_struct{
-=======
-	struct message_interaction_struct {
->>>>>>> 4906105c
+	DPP_DEPRECATED("Use interaction_metadata instead.") struct message_interaction_struct{
 		/**
 		 * @brief ID of the interaction.
 		 */
