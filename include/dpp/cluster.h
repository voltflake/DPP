/************************************************************************************
 *
 * D++, A Lightweight C++ library for Discord
 *
 * Copyright 2021 Craig Edwards and D++ contributors
 * (https://github.com/brainboxdotcc/DPP/graphs/contributors)
 *
 * Licensed under the Apache License, Version 2.0 (the "License");
 * you may not use this file except in compliance with the License.
 * You may obtain a copy of the License at
 *
 * http://www.apache.org/licenses/LICENSE-2.0
 *
 * Unless required by applicable law or agreed to in writing, software
 * distributed under the License is distributed on an "AS IS" BASIS,
 * WITHOUT WARRANTIES OR CONDITIONS OF ANY KIND, either express or implied.
 * See the License for the specific language governing permissions and
 * limitations under the License.
 *
 ************************************************************************************/

#pragma once

#include <string>
#include <map>
#include <variant>
#include <dpp/discord.h>
#include <dpp/dispatcher.h>
#include <dpp/json_fwd.hpp>
#include <dpp/discordclient.h>
#include <dpp/queues.h>

using  json = nlohmann::json;

namespace dpp {

/**
 * @brief A list of shards
 */
typedef std::map<uint32_t, class discord_client*> shard_list;

/**
 * @brief Represents the various information from the 'get gateway bot' api call
 */
struct gateway {
	/// Gateway websocket url
	std::string url;
	/// Number of suggested shards to start
	uint32_t shards;
	/// Total number of sessions that can be started
	uint32_t session_start_total;
	/// How many sessions are left
	uint32_t session_start_remaining;
	/// How many seconds until the session start quota resets
	uint32_t session_start_reset_after;
	/// How many sessions can be started at the same time
	uint32_t session_start_max_concurrency;
	/**
	 * @brief Construct a new gateway object
	 *
	 * @param j JSON data to construct from
	 */
	gateway(nlohmann::json* j);
};

/**
 * @brief Confirmation object represents any true or false simple REST request
 *
 */
struct confirmation {
	bool success;
};

/**
 * @brief A container for types that can be returned for a REST API call
 *
 */
typedef std::variant<
		confirmation,
		message,
		message_map,
		user,
		user_map,
		guild_member,
		guild_member_map,
		channel,
		channel_map,
		thread_member_map,
		guild,
		guild_map,
		role,
		role_map,
		invite,
		invite_map,
		dtemplate,
		dtemplate_map,
		emoji,
		emoji_map,
		ban,
		ban_map,
		voiceregion,
		voiceregion_map,
		integration,
		integration_map,
		webhook,
		webhook_map,
		prune,
		guild_widget,
		gateway,
		interaction,
		interaction_response,
		auditlog,
		slashcommand,
		slashcommand_map
	> confirmable_t;

/**
 * @brief The details of a field in an error response
 */
struct error_detail {
	/**
	 * @brief Object name which is in error
	 */
	std::string object;
	/**
	 * @brief Field name which is in error
	 */
	std::string field;
	/**
	 * @brief Error code
	 */
	std::string code;
	/**
	 * @brief Error reason (full message)
	 */
	std::string reason;
};

/**
 * @brief The full details of an error from a REST response
 */
struct error_info {
	/**
	 * @brief Error code
	 */
	uint32_t code = 0;
	/**
	 * @brief Error message
	 * 
	 */
	std::string message;
	/**
	 * @brief Field specific error descriptions
	 */
	std::vector<error_detail> errors;
};

/**
 * @brief The results of a REST call wrapped in a convenient struct
 */
struct confirmation_callback_t {
	/** Returned data type in confirmable_t, used to double check to avoid an exception if you wish */
	std::string type;
	/** Information about the HTTP call used to make the request */
	http_request_completion_t http_info;
	/** Value returned, wrapped in variant */
	confirmable_t value;

	/**
	 * @brief Construct a new confirmation callback t object
	 */
	confirmation_callback_t() = default;

	/**
	 * @brief Construct a new confirmation callback object
	 *
	 * @param _type The type of callback that is encapsulated in the confirmable_t
	 * @param _value The value to encapsulate in the confirmable_t
	 * @param _http The HTTP metadata from the REST call
	 */
	confirmation_callback_t(const std::string &_type, const confirmable_t& _value, const http_request_completion_t& _http);

	/**
	 * @brief Returns true if the call resulted in an error rather than a legitimate value in the
	 * confirmation_callback_t::value member.
	 * 
	 * @return true There was an error who's details can be obtained by get_error()
	 * @return false There was no error
	 */
	bool is_error() const;

	/**
	 * @brief Get the error_info object.
	 * The error_info object contains the details of any REST error, if there is an error
	 * (to find out if there is an error check confirmation_callback_t::is_error())
	 * 
	 * @return error_info The details of the error message
	 */
	error_info get_error();
};

/**
 * @brief A callback upon command completion
 */
typedef std::function<void(const confirmation_callback_t&)> command_completion_event_t;

/**
 * @brief Automatically JSON encoded HTTP result
 */
typedef std::function<void(json&, const http_request_completion_t&)> json_encode_t;

/** @brief The cluster class represents a group of shards and a command queue for sending and
 * receiving commands from discord via HTTP. You should usually instantiate a cluster object
 * at the very least to make use of the library.
 */
class cluster {

	/** queue system for commands sent to Discord, and any replies */
	request_queue* rest;

	/** True if to use compression on shards */
	bool compressed;

	/**
	 * @brief Lock to prevent concurrent access to dm_channels
	 */
	std::mutex dm_list_lock;

	/**
	 * @brief Start time of cluster
	 */
	time_t start_time;

	/**
	 * @brief Active DM channels for the bot
	 */
	std::unordered_map<snowflake, snowflake> dm_channels;

	/**
	 * @brief Active shards on this cluster. Shard IDs may have gaps between if there
	 * are multiple clusters.
	 */
	shard_list shards;

	/**
	 * @brief Accepts result from /gateway/bot REST API call and populates numshards with it
	 *
	 * @param shardinfo Received HTTP data from API call
	 */
	void auto_shard(const confirmation_callback_t &shardinfo);
public:
	/** Current bot token for all shards on this cluster and all commands sent via HTTP */
	std::string token;

	/* Last time the bot sent an IDENTIFY */
	time_t last_identify;

	/** Current bitmask of gateway intents */
	uint32_t intents;

	/** Total number of shards across all clusters */
	uint32_t numshards;

	/** ID of this cluster, between 0 and MAXCLUSTERS-1 inclusive */
	uint32_t cluster_id;

	/** Total number of clusters that are active */
	uint32_t maxclusters;

	/** Routes events from Discord back to user program code via std::functions */
	dpp::dispatcher dispatch;

	/**
	 * @brief The details of the bot user. This is assumed to be identical across all shards
	 * in the cluster. Each connecting shard updates this information.
	 */
	dpp::user me;

<<<<<<< HEAD
	/**
=======
	cache_policy_t cache_policy;

	/** 
>>>>>>> 6081faca
	 * @brief Constructor for creating a cluster. All but the token are optional.
	 * @param token The bot token to use for all HTTP commands and websocket connections
	 * @param intents A bitmask of dpd::intents values for all shards on this cluster. This is required to be sent for all bots with over 100 servers.
	 * @param shards The total number of shards on this bot. If there are multiple clusters, then (shards / clusters) actual shards will run on this cluster.
	 * If you omit this value, the library will attempt to query the Discord API for the correct number of shards to start.
	 * @param cluster_id The ID of this cluster, should be between 0 and MAXCLUSTERS-1
	 * @param maxclusters The total number of clusters that are active, which may be on seperate processes or even separate machines.
	 * @param compressed Wether or not to use compression for shards on this cluster. Saves a ton of bandwidth at the cost of some CPU
	 * @param policy Set the user caching policy for the cluster, either lazy (only cache users/members when they message the bot) or aggressive (request whole member lists on seeing new guilds too)
	 */
	cluster(const std::string &token, uint32_t intents = i_default_intents, uint32_t shards = 0, uint32_t cluster_id = 0, uint32_t maxclusters = 1, bool compressed = true, cache_policy_t policy = {cp_aggressive, cp_aggressive, cp_aggressive});

	/**
	 * @brief dpp::cluster is non-copyable
	 */
	cluster(const cluster&) = delete;

	/**
	 * @brief dpp::cluster is non-moveable
	 */
	cluster(const cluster&&) = delete;

	/** Destructor */
	~cluster();

	/**
	 * @brief Log a message to whatever log the user is using.
	 * The logged message is passed up the chain to the on_log event in user code which can then do whatever
	 * it wants to do with it.
	 * @param severity The log level from dpp::loglevel
	 * @param msg The log message to output
	 */
	void log(dpp::loglevel severity, const std::string &msg) const;

	/**
	 * @brief Get the dm channel for a user id
	 *
	 * @param user_id the user id to get the dm channel for
	 * @return Returns 0 on failure
	 */
	snowflake get_dm_channel(snowflake user_id);

	/**
	 * @brief Set the dm channel id for a user id
	 *
	 * @param user_id user id to set the dm channel for
	 * @param channel_id dm channel to set
	 */
	void set_dm_channel(snowflake user_id, snowflake channel_id);

	/**
	 * @brief Returns the uptime of the cluster
	 *
	 * @return dpp::utility::uptime The uptime of the cluster
	 */
	dpp::utility::uptime uptime();

	/**
	 * @brief Start the cluster, connecting all its shards.
	 * Returns once all shards are connected.
	 *
	 * @param return_after If true the bot will return to your program after starting shards, if false this function will never return.
	 */
	void start(bool return_after = true);

	/**
	 * @brief Set the presence for all shards on the cluster
	 *
	 * @param p The presence to set. Only the online status and the first activity are sent.
	 */
	void set_presence(const class dpp::presence &p);

	/**
	 * @brief Get a shard by id, returning the discord_client
	 *
	 * @param id Shard ID
	 * @return discord_client* shard, or null
	 */
	discord_client* get_shard(uint32_t id);

	/**
	 * @brief Get the list of shards
	 *
	 * @return shard_list& Reference to map of shards for this cluster
	 */
	const shard_list& get_shards();

	/* Functions for attaching to event handlers */

	/**
	 * @brief on voice state update event
	 *
	 * @param _voice_state_update User function to attach to event
	 */
	void on_voice_state_update (std::function<void(const voice_state_update_t& _event)> _voice_state_update);

	/**
	 * @brief Called when a log message is to be written to the log.
	 * You can attach any logging system here you wish, e.g. spdlog, or even just a simple
	 * use of std::cout or printf. If nothing attaches this log event, then the
	 * library will be silent.
	 *
	 * @param _log  User function to attach to event
	 */
	void on_log (std::function<void(const log_t& _event)> _log);

	/**
	 * @brief on guild join request delete.
	 * Triggered when a user declines the membership screening questionnaire for a guild.
	 *
	 * @param _guild_join_request_delete User function to attach to event
	 */
	void on_guild_join_request_delete(std::function<void(const guild_join_request_delete_t& _event)> _guild_join_request_delete);

	/**
	 * @brief Called when a new interaction is created.
	 * Interactions are created by discord when commands you have registered are issued
	 * by a user. For an example of this in action please see \ref slashcommands
	 *
	 * @param _interaction_create  User function to attach to event
	 */
	void on_interaction_create (std::function<void(const interaction_create_t& _event)> _interaction_create);

	/**
	 * @brief Called when a button is clicked attached to a message.
	 * Button clicks are triggered by discord when buttons are clicked which you have
	 * associated with a message using dpp::component.
<<<<<<< HEAD
	 *
	 * @param _interaction_create  User function to attach to event
=======
	 * 
	 * @param _button_click  User function to attach to event
>>>>>>> 6081faca
	 */
	void on_button_click (std::function<void(const button_click_t& _event)> _button_click);

	/**
	 * @brief Called when a select menu is clicked attached to a message.
	 * Select menu clicks are triggered by discord when select menus are clicked which you have
	 * associated with a message using dpp::component.
	 * 
	 * @param _select_click  User function to attach to event
	 */
	void on_select_click (std::function<void(const select_click_t& _event)> _select_click);

	/**
	 * @brief Called when a guild is deleted.
	 * A guild can be deleted via the bot being kicked, the bot leaving the guild
	 * explicitly with dpp::guild_delete, or via the guild being unavaialble due to
	 * an outage.
	 *
	 * @param _guild_delete  User function to attach to event
	 */
	void on_guild_delete (std::function<void(const guild_delete_t& _event)> _guild_delete);

	/**
	 * @brief Called when a channel is deleted from a guild.
	 * The channel will still be temporarily avaialble in the cache. Pointers to the
	 * channel should not be retained long-term as they will be deleted by the garbage
	 * collector.
	 *
	 * @param _channel_delete  User function to attach to event
	 */
	void on_channel_delete (std::function<void(const channel_delete_t& _event)> _channel_delete);

	/**
	 * @brief Called when a channel is edited on a guild.
	 * The new channel details have already been applied to the guild when you
	 * receive this event.
	 *
	 * @param _channel_update  User function to attach to event
	 */
	void on_channel_update (std::function<void(const channel_update_t& _event)> _channel_update);

	/**
	 * @brief Called when a shard is connected and ready.
	 * A set of on_guild_create events will follow this event.
	 *
	 * @param _ready  User function to attach to event
	 */
	void on_ready (std::function<void(const ready_t& _event)> _ready);

	/**
	 * @brief Called when a message is deleted.
	 * The message has already been deleted from Discord when you
	 * receive this event.
	 *
	 * @param _message_delete  User function to attach to event
	 */
	void on_message_delete (std::function<void(const message_delete_t& _event)> _message_delete);

	/**
	 * @brief Called when an application command (slash command) is deleted.
	 *
	 * @param _application_command_delete  User function to attach to event
	 */
	void on_application_command_delete (std::function<void(const application_command_delete_t& _event)> _application_command_delete);

	/**
	 * @brief Called when a user leaves a guild (either through being kicked, or choosing to leave)
	 *
	 * @param _guild_member_remove  User function to attach to event
	 */
	void on_guild_member_remove (std::function<void(const guild_member_remove_t& _event)> _guild_member_remove);

	/**
	 * @brief Called when a new application command (slash command) is registered.
	 *
	 * @param _application_command_create  User function to attach to event
	 */
	void on_application_command_create (std::function<void(const application_command_create_t& _event)> _application_command_create);

	/**
	 * @brief Called when a connection to a shard successfully resumes.
	 * A resumed session does not need to re-synchronise guilds, members, etc.
	 * This is generally non-fatal and informational only.
	 *
	 * @param _resumed  User function to attach to event
	 */
	void on_resumed (std::function<void(const resumed_t& _event)> _resumed);

	/**
	 * @brief Called when a new role is created on a guild.
	 *
	 * @param _guild_role_create  User function to attach to event
	 */
	void on_guild_role_create (std::function<void(const guild_role_create_t& _event)> _guild_role_create);

	/**
	 * @brief Called when a user is typing on a channel.
	 *
	 * @param _typing_start  User function to attach to event
	 */
	void on_typing_start (std::function<void(const typing_start_t& _event)> _typing_start);

	/**
	 * @brief Called when a new reaction is added to a message.
	 *
	 * @param _message_reaction_add  User function to attach to event
	 */
	void on_message_reaction_add (std::function<void(const message_reaction_add_t& _event)> _message_reaction_add);

	/**
	 * @brief Called when a set of members is received for a guild.
	 * D++ will request these for all new guilds if needed, after the on_guild_create
	 * events.
	 *
	 * @param _guild_members_chunk  User function to attach to event
	 */
	void on_guild_members_chunk (std::function<void(const guild_members_chunk_t& _event)> _guild_members_chunk);

	/**
	 * @brief Called when a single reaction is removed from a message.
	 *
	 * @param _message_reaction_remove  User function to attach to event
	 */
	void on_message_reaction_remove (std::function<void(const message_reaction_remove_t& _event)> _message_reaction_remove);

	/**
	 * @brief Called when a new guild is created.
	 * D++ will request members for the guild for its cache using guild_members_chunk.
	 *
	 * @param _guild_create  User function to attach to event
	 */
	void on_guild_create (std::function<void(const guild_create_t& _event)> _guild_create);

	/**
	 * @brief Called when a new channel is created on a guild.
	 *
	 * @param _channel_create  User function to attach to event
	 */
	void on_channel_create (std::function<void(const channel_create_t& _event)> _channel_create);

	/**
	 * @brief Called when all reactions for a particular emoji are removed from a message.
	 *
	 * @param _message_reaction_remove_emoji  User function to attach to event
	 */
	void on_message_reaction_remove_emoji (std::function<void(const message_reaction_remove_emoji_t& _event)> _message_reaction_remove_emoji);

	/**
	 * @brief Called when multiple messages are deleted from a channel or DM.
	 *
	 * @param _message_delete_bulk  User function to attach to event
	 */
	void on_message_delete_bulk (std::function<void(const message_delete_bulk_t& _event)> _message_delete_bulk);

	/**
	 * @brief Called when an existing role is updated on a guild.
	 *
	 * @param _guild_role_update  User function to attach to event
	 */
	void on_guild_role_update (std::function<void(const guild_role_update_t& _event)> _guild_role_update);

	/**
	 * @brief Called when a role is deleted in a guild.
	 *
	 * @param _guild_role_delete  User function to attach to event
	 */
	void on_guild_role_delete (std::function<void(const guild_role_delete_t& _event)> _guild_role_delete);

	/**
	 * @brief Called when a message is pinned.
	 * Note that the pinned message is not returned to this event, just the timestamp
	 * of the last pinned message.
	 *
	 * @param _channel_pins_update  User function to attach to event
	 */
	void on_channel_pins_update (std::function<void(const channel_pins_update_t& _event)> _channel_pins_update);

	/**
	 * @brief Called when all reactions are removed from a message.
	 *
	 * @param _message_reaction_remove_all  User function to attach to event
	 */
	void on_message_reaction_remove_all (std::function<void(const message_reaction_remove_all_t& _event)> _message_reaction_remove_all);

	/**
	 * @brief Called when we are told which voice server we can use.
	 * This will be sent either when we establish a new voice channel connection,
	 * or as discord rearrange their infrastructure.
	 *
	 * @param _voice_server_update  User function to attach to event
	 */
	void on_voice_server_update (std::function<void(const voice_server_update_t& _event)> _voice_server_update);

	/**
	 * @brief Called when new emojis are added to a guild.
	 * The complete set of emojis is sent every time.
	 *
	 * @param _guild_emojis_update  User function to attach to event
	 */
	void on_guild_emojis_update (std::function<void(const guild_emojis_update_t& _event)> _guild_emojis_update);

	/**
	 * @brief Called when a user's presence is updated.
	 * To receive these you will need the GUILD_PRESENCES privileged intent.
	 * You will receive many of these, very often, and receiving them will significaintly
	 * increase your bot's CPU usage. If you don't need them it is recommended to not ask
	 * for them.
	 *
	 * @param _presence_update  User function to attach to event
	 */
	void on_presence_update (std::function<void(const presence_update_t& _event)> _presence_update);

	/**
	 * @brief Called when the webhooks for a guild are updated.
	 *
	 * @param _webhooks_update  User function to attach to event
	 */
	void on_webhooks_update (std::function<void(const webhooks_update_t& _event)> _webhooks_update);

	/**
	 * @brief Called when a new member joins a guild.
	 *
	 * @param _guild_member_add  User function to attach to event
	 */
	void on_guild_member_add (std::function<void(const guild_member_add_t& _event)> _guild_member_add);

	/**
	 * @brief Called when an invite is deleted from a guild.
	 *
	 * @param _invite_delete  User function to attach to event
	 */
	void on_invite_delete (std::function<void(const invite_delete_t& _event)> _invite_delete);

	/**
	 * @brief Called when details of a guild are updated.
	 *
	 * @param _guild_update  User function to attach to event
	 */
	void on_guild_update (std::function<void(const guild_update_t& _event)> _guild_update);

	/**
	 * @brief Called when an integration is updated for a guild.
	 * This returns the complete list.
	 * An integration is a connection to a guild of a user's associated accounts,
	 * e.g. youtube or twitch, for automatic assignment of roles etc.
	 *
	 * @param _guild_integrations_update  User function to attach to event
	 */
	void on_guild_integrations_update (std::function<void(const guild_integrations_update_t& _event)> _guild_integrations_update);

	/**
	 * @brief Called when details of a guild member (e.g. their roles or nickname) are updated.
	 *
	 * @param _guild_member_update  User function to attach to event
	 */
	void on_guild_member_update (std::function<void(const guild_member_update_t& _event)> _guild_member_update);

	/**
	 * @brief Called when an application command (slash command) is updated.
	 * You will only receive this event for application commands that belong to your bot/application.
	 *
	 * @param _application_command_update  User function to attach to event
	 */
	void on_application_command_update (std::function<void(const application_command_update_t& _event)> _application_command_update);

	/**
	 * @brief Called when a new invite is created for a guild.
	 *
	 * @param _invite_create  User function to attach to event
	 */
	void on_invite_create (std::function<void(const invite_create_t& _event)> _invite_create);

	/**
	 * @brief Called when a message is updated (edited).
	 *
	 * @param _message_update  User function to attach to event
	 */
	void on_message_update (std::function<void(const message_update_t& _event)> _message_update);

	/**
	 * @brief Called when a user is updated.
	 * This is separate to guild_member_update and includes things such as an avatar change,
	 * username change, discriminator change or change in subscription status for nitro.
	 *
	 * @param _user_update  User function to attach to event
	 */
	void on_user_update (std::function<void(const user_update_t& _event)> _user_update);

	/**
	 * @brief Called when a new message arrives from discord.
	 * Note that D++ does not cache messages. If you want to cache these objects you
	 * should create something yourself within your bot. Caching of messages is not on
	 * the roadmap to be supported as it consumes excessive amounts of RAM.
	 *
	 * @param _message_create  User function to attach to event
	 */
	void on_message_create (std::function<void(const message_create_t& _event)> _message_create);

	/**
	 * @brief Called when a ban is added to a guild.
	 *
	 * @param _guild_ban_add  User function to attach to event
	 */
	void on_guild_ban_add (std::function<void(const guild_ban_add_t& _event)> _guild_ban_add);

	/**
	 * @brief Called when a ban is removed from a guild.
	 *
	 * @param _guild_ban_remove  User function to attach to event
	 */
	void on_guild_ban_remove (std::function<void(const guild_ban_remove_t& _event)> _guild_ban_remove);

	/**
	 * @brief Called when a new intgration is attached to a guild by a user.
	 * An integration is a connection to a guild of a user's associated accounts,
	 * e.g. youtube or twitch, for automatic assignment of roles etc.
	 *
	 * @param _integration_create User function to attach to event
	 */
	void on_integration_create (std::function<void(const integration_create_t& _event)> _integration_create);

	/**
	 * @brief Called when an integration is updated by a user.
	 * This returns details of just the single integration that has changed.
	 * An integration is a connection to a guild of a user's associated accounts,
	 * e.g. youtube or twitch, for automatic assignment of roles etc.
	 *
	 * @param _integration_update User function to attach to event
	 */
	void on_integration_update (std::function<void(const integration_update_t& _event)> _integration_update);

	/**
	 * @brief Called when an integration is removed by a user.
	 * An integration is a connection to a guild of a user's associated accounts,
	 * e.g. youtube or twitch, for automatic assignment of roles etc.
	 *
	 * @param _integration_delete User function to attach to event
	 */
	void on_integration_delete (std::function<void(const integration_delete_t& _event)> _integration_delete);

	/**
	 * @brief Called when a thread is created 
	 * Note: Threads are not cached by D++, but a list of thread IDs is accessible in a guild object
	 *
	 * @param _thread_create User function to attach to event
	 */
	void on_thread_create (std::function<void(const thread_create_t& _event)> _thread_create);

	/**
	 * @brief Called when a thread is updated
	 *
	 * @param _thread_update User function to attach to event
	 */
	void on_thread_update (std::function<void(const thread_update_t& _event)> _thread_update);

	/**
	 * @brief Called when a thread is deleted
	 *
	 * @param _thread_delete User function to attach to event
	 */
	void on_thread_delete (std::function<void(const thread_delete_t& _event)> _thread_delete);

	/**
	 * @brief Called when thread list is synced (upon gaining access to a channel)
	 * Note: Threads are not cached by D++, but a list of thread IDs is accessible in a guild object
	 *
	 * @param _thread_list_sync User function to attach to event
	 */
	void on_thread_list_sync (std::function<void(const thread_list_sync_t& _event)> _thread_list_sync);

	/**
	 * @brief Called when current user's thread member object is updated
	 *
	 * @param _thread_member_update User function to attach to event
	 */
	void on_thread_member_update (std::function<void(const thread_member_update_t& _event)> _thread_member_update);

	/**
	 * @brief Called when a thread's member list is updated (without GUILD_MEMBERS intent, is only called for current user)
	 *
	 * @param _thread_members_update User function to attach to event
	 */
	void on_thread_members_update (std::function<void(const thread_members_update_t& _event)> _thread_members_update);

	/**
	 * @brief Called when packets are sent from the voice buffer.
	 * The voice buffer contains packets that are already encoded with Opus and encrypted
	 * with Sodium, and merged into packets by the repacketizer, which is done in the
	 * dpp::discord_voice_client::send_audio method. You should use the buffer size properties
	 * of dpp::voice_buffer_send_t to determine if you should fill the buffer with more
	 * content.
	 *
	 * @param _voice_buffer_send User function to attach to event
	 */
	void on_voice_buffer_send (std::function<void(const voice_buffer_send_t& _event)> _voice_buffer_send);

	/**
	 * @brief Called when a user is talking on a voice channel.
	 *
	 * @param _voice_user_talking User function to attach to event
	 */
	void on_voice_user_talking (std::function<void(const voice_user_talking_t& _event)> _voice_user_talking);

	/**
	 * @brief Called when a voice channel is connected and ready to send audio.
	 * Note that this is not directly attached to the READY event of the websocket,
	 * as there is further connection that needs to be done before audio is ready to send.
	 *
	 * @param _voice_ready User function to attach to event
	 */
	void on_voice_ready (std::function<void(const voice_ready_t& _event)> _voice_ready);

	/**
	 * @brief Called when new audio data is received.
	 * @note Receiveing audio for bots is not supported or documented, so this
	 * endpoint will be triggered at the correct times but the audio buffer will
	 * always be null and size zero.
	 *
	 * @param _voice_receive User function to attach to event
	 */
	void on_voice_receive (std::function<void(const voice_receive_t& _event)> _voice_receive);

	/**
	 * @brief Called when sending of audio passes over a track marker.
	 * Track markers are arbitrarily placed "bookmarks" in the audio buffer, placed
	 * by the bot developer. Each track marker can have a string value associated with it
	 * which is specified in dpp::discord_voice_client::insert_marker and returned to this
	 * event.
	 *
	 * @param _voice_receive User function to attach to event
	 */
	void on_voice_track_marker (std::function<void(const voice_track_marker_t& _event)> _voice_track_marker);

	/**
	 * @brief Called when a new stage instance is created on a stage channel.
	 *
	 * @param _stage_instance_create User function to attach to event
	 */
	void on_stage_instance_create (std::function<void(const stage_instance_create_t& _event)> _stage_instance_create);

	/**
	 * @brief Called when an existing stage instance is deleted from a stage channel.
	 *
	 * @param _stage_instance_delete User function to attach to event
	 */
	void on_stage_instance_delete (std::function<void(const stage_instance_delete_t& _event)> _stage_instance_delete);

	/**
	 * @brief Post a REST request. Where possible use a helper method instead like message_create
	 *
	 * @param endpoint Endpoint to post to, e.g. /api/guilds
	 * @param major_parameters Major parameters for the endpoint e.g. a guild id
	 * @param parameters Minor parameters for the API request
	 * @param method Method, e.g. GET, POST
	 * @param postdata Post data (usually JSON encoded)
	 * @param callback Function to call when the HTTP call completes
	 * @param filename Filename to post for POST requests (for uploading files)
	 * @param filecontent File content to post for POST requests (for uploading files)
	 */
	void post_rest(const std::string &endpoint, const std::string &major_parameters, const std::string &parameters, http_method method, const std::string &postdata, json_encode_t callback, const std::string &filename = "", const std::string &filecontent = "");

	/**
	 * @brief Respond to a slash command
	 *
	 * @param interaction_id Interaction id to respond to
	 * @param r Response to send
	 * @param callback Function to call when the API call completes
	 */
	void interaction_response_create(snowflake interaction_id, const std::string &token, const interaction_response &r, command_completion_event_t callback = {});

	/**
	 * @brief Respond to a slash command
	 *
<<<<<<< HEAD
	 * @param interaction_id Interaction id to respond to
	 * @param r Response to send
=======
	 * @param m Message to send
>>>>>>> 6081faca
	 * @param callback Function to call when the API call completes
	 */
	void interaction_response_edit(const std::string &token, const message &r, command_completion_event_t callback = {});

	/**
	 * @brief Create a global slash command (a bot can have a maximum of 100 of these)
	 *
	 * @param s Slash command to create, s.id will be filled if the creation succeeds
	 * @param callback Function to call when the API call completes
	 */
	void global_command_create(slashcommand &s, command_completion_event_t callback = {});

	/**
	 * @brief Get the audit log for a guild
	 *
	 * @param guild_id Guild to get the audit log of
	 * @param callback Function to call when the API call completes
	 */
	void guild_auditlog_get(snowflake guild_id, command_completion_event_t callback);

	/**
	 * @brief Create a slash command local to a guild
	 *
	 * @param s Slash command to create, s.id will be filled if the creation succeeds
	 * @param guild_id Guild ID to create the slash command in
	 * @param callback Function to call when the API call completes
	 */
	void guild_command_create(slashcommand &s, snowflake guild_id, command_completion_event_t callback = {});

	/**
	 * @brief Edit a global slash command (a bot can have a maximum of 100 of these)
	 *
	 * @param s Slash command to change
	 * @param callback Function to call when the API call completes
	 */
	void global_command_edit(const slashcommand &s, command_completion_event_t callback = {});

	/**
	 * @brief Edit a slash command local to a guild
	 *
	 * @param s Slash command to edit
	 * @param guild_id Guild ID to edit the slash command in
	 * @param callback Function to call when the API call completes
	 */
	void guild_command_edit(const slashcommand &s, snowflake guild_id, command_completion_event_t callback = {});

	/**
	 * @brief Edit slash command permissions local to a guild,
	 *        permissions are read from s.permissions
	 *
	 * @param s Slash command to edit
	 * @param guild_id Guild ID to edit the slash command in
	 * @param callback Function to call when the API call completes
	 */
	void guild_command_edit_permissions(const slashcommand &s, snowflake guild_id, command_completion_event_t callback = {});



	/**
	 * @brief Delete a global slash command (a bot can have a maximum of 100 of these)
	 *
	 * @param id Slash command to delete
	 * @param callback Function to call when the API call completes
	 */
	void global_command_delete(snowflake id, command_completion_event_t callback = {});

	/**
	 * @brief Delete a slash command local to a guild
	 *
	 * @param id Slash command to delete
	 * @param guild_id Guild ID to delete the slash command in
	 * @param callback Function to call when the API call completes
	 */
	void guild_command_delete(snowflake id, snowflake guild_id, command_completion_event_t callback = {});

	/**
	 * @brief Get the application's slash commands for a guild
	 * 
	 * @param guild_id Guild ID to get the slash commands for
	 * @param callback Function to call when the API call completes
	 */
	void guild_commands_get(snowflake guild_id, command_completion_event_t callback);

	/**
	 * @brief Get the application's global slash commands
	 * 
	 * @param callback Function to call when the API call completes
	 */
	void global_commands_get(command_completion_event_t callback);

	/**
	 * @brief Create a direct message, also create the channel for the direct message if needed
	 *
	 * @param user_id User ID of user to send message to
	 * @param m Message object
	 * @param callback Function to call when the API call completes
	 */
	void direct_message_create(snowflake user_id, const message &m, command_completion_event_t callback = {});

	/**
	 * @brief Get a message
	 *
	 * @param message_id Message ID
	 * @param channel_id Channel ID
	 * @param callback Function to call when the API call completes
	 */
	void message_get(snowflake message_id, snowflake channel_id, command_completion_event_t callback);

	/**
	 * @brief Get multiple messages
	 *
	 * @param channel_id Channel ID to retrieve messages for
	 * @param around Messages should be retrieved around this ID if this is set to non-zero
	 * @param before Messages before this ID should be retrieved if this is set to non-zero
	 * @param after Messages before this ID should be retrieved if this is set to non-zero
	 * @param limit This number of messages maximum should be returned
	 * @param callback Function to call when the API call completes
	 */
	void messages_get(snowflake channel_id, snowflake around, snowflake before, snowflake after, snowflake limit, command_completion_event_t callback);

	/**
	 * @brief Send a message to a channel. The callback function is called when the message has been sent
	 *
	 * @param m Message to send
	 * @param callback Function to call when the API call completes
	 */
	void message_create(const struct message &m, command_completion_event_t callback = {});

	/**
	 * @brief Crosspost a message. The callback function is called when the message has been sent
	 *
	 * @param message_id Message to crosspost
	 * @param channel_id Channel ID to crosspost from
	 * @param callback Function to call when the API call completes
	 */
	void message_crosspost(snowflake message_id, snowflake channel_id, command_completion_event_t callback = {});

	/**
	 * @brief Edit a message on a channel. The callback function is called when the message has been edited
	 *
	 * @param m Message to edit
	 * @param callback Function to call when the API call completes
	 */
	void message_edit(const struct message &m, command_completion_event_t callback = {});

	/**
	 * @brief Add a reaction to a message. The reaction string must be either an `emojiname:id` or a unicode character.
	 *
	 * @param m Message to add a reaction to
	 * @param reaction Reaction to add. Emojis should be in the form emojiname:id
	 * @param callback Function to call when the API call completes
	 */
	void message_add_reaction(const struct message &m, const std::string &reaction, command_completion_event_t callback = {});

	/**
	 * @brief Delete own reaction from a message. The reaction string must be either an `emojiname:id` or a unicode character.
	 *
	 * @param m Message to delete own reaction from
	 * @param reaction Reaction to delete. The reaction should be in the form emojiname:id
	 * @param callback Function to call when the API call completes
	 */
	void message_delete_own_reaction(const struct message &m, const std::string &reaction, command_completion_event_t callback = {});

	/**
	 * @brief Delete a user's reaction from a message. The reaction string must be either an `emojiname:id` or a unicode character
	 *
	 * @param m Message to delete a user's reaction from
	 * @param user_id User ID who's reaction you want to remove
	 * @param reaction Reaction to remove. Reactions should be in the form emojiname:id
	 * @param callback Function to call when the API call completes
	 */
	void message_delete_reaction(const struct message &m, snowflake user_id, const std::string &reaction, command_completion_event_t callback = {});

	/**
	 * @brief Get reactions on a message for a particular emoji. The reaction string must be either an `emojiname:id` or a unicode character
	 *
	 * @param m Message to get reactions for
	 * @param reaction Reaction should be in the form emojiname:id or a unicode character
	 * @param before Reactions before this ID should be retrieved if this is set to non-zero
	 * @param after Reactions before this ID should be retrieved if this is set to non-zero
	 * @param limit This number of reactions maximum should be returned
	 * @param callback Function to call when the API call completes
	 */
	void message_get_reactions(const struct message &m, const std::string &reaction, snowflake before, snowflake after, snowflake limit, command_completion_event_t callback);

	/**
	 * @brief Delete all reactions on a message
	 *
	 * @param m Message to delete reactions from
	 * @param callback Function to call when the API call completes
	 */
	void message_delete_all_reactions(const struct message &m, command_completion_event_t callback = {});

	/**
	 * @brief Delete all reactions on a message using a particular emoji. The reaction string must be either an `emojiname:id` or a unicode character
	 *
	 * @param m Message to delete reactions from
	 * @param reaction Reaction to delete, in the form emojiname:id or a unicode character
	 * @param callback Function to call when the API call completes
	 */
	void message_delete_reaction_emoji(const struct message &m, const std::string &reaction, command_completion_event_t callback = {});

	/**
	 * @brief Delete a message from a channel. The callback function is called when the message has been edited
	 *
	 * @param message_id Message ID to delete
	 * @param channel_id Channel to delete from
	 * @param callback Function to call when the API call completes
	 */
	void message_delete(snowflake message_id, snowflake channel_id, command_completion_event_t callback = {});

	/**
	 * @brief Bulk delete messages from a channel. The callback function is called when the message has been edited
	 *
	 * @param message_ids List of message IDs to delete (maximum of 100 message IDs)
	 * @param channel_id Channel to delete from
	 * @param callback Function to call when the API call completes
	 */
	void message_delete_bulk(const std::vector<snowflake> &message_ids, snowflake channel_id, command_completion_event_t callback = {});

	/**
	 * @brief Get a channel
	 *
	 * @param c Channel ID to retrieve
	 * @param callback Function to call when the API call completes
	 */
	void channel_get(snowflake c, command_completion_event_t callback);

	/**
	 * @brief Get all channels for a guild
	 *
	 * @param guild_id Guild ID to retrieve channels for
	 * @param callback Function to call when the API call completes
	 */
	void channels_get(snowflake guild_id, command_completion_event_t callback);

	/**
	 * @brief Create a channel
	 *
	 * @param c Channel to create
	 * @param callback Function to call when the API call completes
	 */
	void channel_create(const class channel &c, command_completion_event_t callback = {});

	/**
	 * @brief Edit a channel
	 *
	 * @param c Channel to edit/update
	 * @param callback Function to call when the API call completes
	 */
	void channel_edit(const class channel &c, command_completion_event_t callback = {});

	/**
	 * @brief Edit a channel's position
	 *
	 * @param c Channel to change the position for
	 * @param callback Function to call when the API call completes
	 */
	void channel_edit_position(const class channel &c, command_completion_event_t callback = {});

	/**
	 * @brief Edit a channel's permissions
	 *
	 * @param c Channel to set permissions for
	 * @param overwrite_id Overwrite to change (a user or channel ID)
	 * @param allow allow permissions
	 * @param deny deny permissions
	 * @param member true if the overwrite_id is a user id, false if it is a channel id
	 * @param callback Function to call when the API call completes
	 */
	void channel_edit_permissions(const class channel &c, snowflake overwrite_id, uint32_t allow, uint32_t deny, bool member, command_completion_event_t callback = {});

	/**
	 * @brief Delete a channel
	 *
	 * @param channel_id Channel id to delete
	 * @param callback Function to call when the API call completes
	 */
	void channel_delete(snowflake channel_id, command_completion_event_t callback = {});

	/**
	 * @brief Get details about an invite
	 *
	 * @param invite Invite code to get information on
	 * @param callback Function to call when the API call completes
	 */
	void invite_get(const std::string &invite, command_completion_event_t callback);

	/**
	 * @brief Delete an invite
	 *
	 * @param invite Invite code to delete
	 * @param callback Function to call when the API call completes
	 */
	void invite_delete(const std::string &invite, command_completion_event_t callback = {});

	/**
	 * @brief Get invites for a channel
	 *
	 * @param c Channel to get invites for
	 * @param callback Function to call when the API call completes
	 */
	void channel_invites_get(const class channel &c, command_completion_event_t callback);

	/**
	 * @brief Create invite for a channel
	 *
	 * @param c Channel to create an invite on
	 * @param i Invite to create
	 * @param callback Function to call when the API call completes
	 */
	void channel_invite_create(const class channel &c, const class invite &i, command_completion_event_t callback = {});

	/**
	 * @brief Get a channel's pins
	 *
	 * @param channel_id Channel ID to get pins for
	 * @param callback Function to call when the API call completes
	 */
	void pins_get(snowflake channel_id, command_completion_event_t callback);

	/**
	 * @brief Adds a recipient to a Group DM using their access token
	 *
	 * @param channel_id Channel id to add group DM recipients to
	 * @param user_id User ID to add
	 * @param access_token Access token from OAuth2
	 * @param nick Nickname of user to apply to the chat
	 * @param callback Function to call when the API call completes
	 */
	void gdm_add(snowflake channel_id, snowflake user_id, const std::string &access_token, const std::string &nick, command_completion_event_t callback = {});

	/**
	 * @brief Removes a recipient from a Group DM
	 *
	 * @param channel_id Channel ID of group DM
	 * @param user_id User ID to remove from group DM
	 * @param callback Function to call when the API call completes
	 */
	void gdm_remove(snowflake channel_id, snowflake user_id, command_completion_event_t callback = {});

	/**
	 * @brief Remove a permission from a channel
	 *
	 * @param c Channel to remove permission from
	 * @param overwrite_id Overwrite to remove, user or channel ID
	 * @param callback Function to call when the API call completes
	 */
	void channel_delete_permission(const class channel &c, snowflake overwrite_id, command_completion_event_t callback = {});

	/**
	 * @brief Follow a news channel
	 *
	 * @param c Channel id to follow
	 * @param target_channel_id Channel to subscribe the channel to
	 * @param callback Function to call when the API call completes
	 */
	void channel_follow_news(const class channel &c, snowflake target_channel_id, command_completion_event_t callback = {});

	/**
	 * @brief Trigger channel typing indicator
	 *
	 * @param c Channel to set as typing on
	 * @param callback Function to call when the API call completes
	 */
	void channel_typing(const class channel &c, command_completion_event_t callback = {});

	/**
	 * @brief Pin a message
	 *
	 * @param channel_id Channel id to pin message on
	 * @param message_id Message id to pin message on
	 * @param callback Function to call when the API call completes
	 */
	void message_pin(snowflake channel_id, snowflake message_id, command_completion_event_t callback = {});

	/**
	 * @brief Unpin a message
	 *
	 * @param channel_id Channel id to unpin message on
	 * @param message_id Message id to unpin message on
	 * @param callback Function to call when the API call completes
	 */
	void message_unpin(snowflake channel_id, snowflake message_id, command_completion_event_t callback = {});

	/**
	 * @brief Get a guild
	 *
	 * @param g Guild ID to retrieve
	 * @param callback Function to call when the API call completes
	 */
	void guild_get(snowflake g, command_completion_event_t callback);

	/**
	 * @brief Get a guild preview. Returns a guild object but only a subset of the fields will be populated.
	 *
	 * @param g Guild ID to retrieve
	 * @param callback Function to call when the API call completes
	 */
	void guild_get_preview(snowflake g, command_completion_event_t callback);

	/**
	 * @brief Get a guild member
	 *
	 * @param guild_id Guild ID to get member for
	 * @param user_id User ID of member to get
	 * @param callback Function to call when the API call completes
	 */
	void guild_get_member(snowflake guild_id, snowflake user_id, command_completion_event_t callback);

	/**
	 * @brief Get all guild members
	 *
	 * @param guild_id Guild ID to get all members for
	 * @param callback Function to call when the API call completes
	 */
	void guild_get_members(snowflake guild_id, command_completion_event_t callback);

	/**
	 * @brief Add guild member. Needs a specific oauth2 scope, from which you get the access_token.
	 *
	 * @param gm Guild member to add
	 * @param access_token Access token from Oauth2 scope
	 * @param callback Function to call when the API call completes
	 */
	void guild_add_member(const guild_member& gm, const std::string &access_token, command_completion_event_t callback = {});

	/**
	 * @brief Edit the properties of an existing guild member
	 *
	 * @param gm Guild member to edit
	 * @param callback Function to call when the API call completes
	 */
	void guild_edit_member(const guild_member& gm, command_completion_event_t callback = {});

	/**
<<<<<<< HEAD
	 * @brief Change current user nickname
	 *
	 * @param guild_id Guild ID to change nickanem on
	 * @param nickname New nickname, or empty string to clear nickname
=======
	 * @brief Moves the guild member to a other voice channel, if member is connected to one
	 * @param channel_id Id of the channel to which the user is used
	 * @param guild_id Guild id to which the user is connected
	 * @param user_id User id, who should be moved
>>>>>>> 6081faca
	 * @param callback Function to call when the API call completes
	 */
    void guild_member_move(const snowflake channel_id, const snowflake guild_id, const snowflake user_id, command_completion_event_t callback = {});

    /**
     * @brief Change current user nickname
     *
     * @param guild_id Guild ID to change nickanem on
     * @param nickname New nickname, or empty string to clear nickname
     * @param callback Function to call when the API call completes
     */
	void guild_set_nickname(snowflake guild_id, const std::string &nickname, command_completion_event_t callback = {});

	/**
	 * @brief Add role to guild member
	 *
	 * @param guild_id Guild ID to add a role to
	 * @param user_id User ID to add role to
	 * @param role_id Role ID to add to the user
	 * @param callback Function to call when the API call completes
	 */
	void guild_member_add_role(snowflake guild_id, snowflake user_id, snowflake role_id, command_completion_event_t callback = {});

	/**
	 * @brief Remove role from guild member
	 *
	 * @param guild_id Guild ID to remove role from user on
	 * @param user_id User ID to remove role from
	 * @param role_id Role to remove
	 * @param callback Function to call when the API call completes
	 */
	void guild_member_delete_role(snowflake guild_id, snowflake user_id, snowflake role_id, command_completion_event_t callback = {});

	/**
	 * @brief Remove (kick) a guild member
	 *
	 * @param guild_id Guild ID to kick member from
	 * @param user_id User ID to kick
	 * @param callback Function to call when the API call completes
	 */
	void guild_member_delete(snowflake guild_id, snowflake user_id, command_completion_event_t callback = {});

	/**
	 * @brief Add guild ban
	 *
	 * @param guild_id Guild ID to add ban to
	 * @param user_id User ID to ban
	 * @param delete_message_days How many days of ther user's messages to also delete
	 * @param reason Reason for ban
	 * @param callback Function to call when the API call completes
	 */
	void guild_ban_add(snowflake guild_id, snowflake user_id, uint32_t delete_message_days, const std::string &reason, command_completion_event_t callback = {});

	/**
	 * @brief Delete guild ban
	 *
	 * @param guild_id Guild to delete ban from
	 * @param user_id User ID to delete ban for
	 * @param callback Function to call when the API call completes
	 */
	void guild_ban_delete(snowflake guild_id, snowflake user_id, command_completion_event_t callback = {});

	/**
	 * @brief Get guild ban list
	 *
	 * @param guild_id Guild ID to get bans for
	 * @param callback Function to call when the API call completes
	 */
	void guild_get_bans(snowflake guild_id, command_completion_event_t callback);

	/**
	 * @brief Get single guild ban
	 *
	 * @param guild_id Guild ID to get ban for
	 * @param user_id User ID of ban to retrieve
	 * @param callback Function to call when the API call completes
	 */
	void guild_get_ban(snowflake guild_id, snowflake user_id, command_completion_event_t callback);

	/**
	 * @brief Get a template
	 *
	 * @param code Template code
	 * @param callback Function to call when the API call completes
	 */
	void template_get(const std::string &code, command_completion_event_t callback);

	/**
	 * @brief Create a new guild based on a template.
	 *
	 * @param code Template code to create guild from
	 * @param name Guild name to create
	 * @param callback Function to call when the API call completes
	 */
	void guild_create_from_template(const std::string &code, const std::string &name, command_completion_event_t callback = {});

	/**
	 * @brief Get guild templates
	 *
	 * @param guild_id Guild ID to get templates for
	 * @param callback Function to call when the API call completes
	 */
	void guild_templates_get(snowflake guild_id, command_completion_event_t callback);

	/**
	 * @brief Creates a template for the guild
	 *
	 * @param guild_id Guild to create template from
	 * @param name Template name to create
	 * @param description Description of template to create
	 * @param callback Function to call when the API call completes
	 */
	void guild_template_create(snowflake guild_id, const std::string &name, const std::string &description, command_completion_event_t callback);

	/**
	 * @brief Syncs the template to the guild's current state.
	 *
	 * @param guild_id Guild to synchronise template for
	 * @param code Code of template to synchronise
	 * @param callback Function to call when the API call completes
	 */
	void guild_template_sync(snowflake guild_id, const std::string &code, command_completion_event_t callback = {});

	/**
	 * @brief Modifies the template's metadata.
	 *
	 * @param guild_id Guild ID of template to modify
	 * @param code Template code to modify
	 * @param name New name of template
	 * @param description New description of template
	 * @param callback Function to call when the API call completes
	 */
	void guild_template_modify(snowflake guild_id, const std::string &code, const std::string &name, const std::string &description, command_completion_event_t callback = {});

	/**
	 * @brief Deletes the template
	 *
	 * @param guild_id Guild ID of template to delete
	 * @param code Template code to delete
	 * @param callback Function to call when the API call completes
	 */
	void guild_template_delete(snowflake guild_id, const std::string &code, command_completion_event_t callback = {});

	/**
	 * @brief Create a guild
	 *
	 * @param g Guild to create
	 * @param callback Function to call when the API call completes
	 */
	void guild_create(const class guild &g, command_completion_event_t callback = {});

	/**
	 * @brief Edit a guild
	 *
	 * @param g Guild to edit
	 * @param callback Function to call when the API call completes
	 */
	void guild_edit(const class guild &g, command_completion_event_t callback = {});

	/**
	 * @brief Delete a guild
	 *
	 * @param guild_id Guild ID to delete
	 * @param callback Function to call when the API call completes
	 */
	void guild_delete(snowflake guild_id, command_completion_event_t callback = {});

	/**
	 * @brief Get all emojis for a guild
	 *
	 * @param guild_id Guild ID to get emojis for
	 * @param callback Function to call when the API call completes
	 */
	void guild_emojis_get(snowflake guild_id, command_completion_event_t callback);

	/**
	 * @brief Get a single emoji
	 *
	 * @param guild_id Guild ID to get emoji for
	 * @param emoji_id Emoji ID to get
	 * @param callback Function to call when the API call completes
	 */
	void guild_emoji_get(snowflake guild_id, snowflake emoji_id, command_completion_event_t callback);

	/**
	 * @brief Create single emoji.
	 * You must ensure that the emoji passed contained image data using the emoji::load_image() method.
	 *
	 * @param guild_id Guild ID to create emoji om
	 * @param newemoji Emoji to create
	 * @param callback Function to call when the API call completes
	 */
	void guild_emoji_create(snowflake guild_id, const class emoji& newemoji, command_completion_event_t callback = {});

	/**
	 * @brief Edit a single emoji.
	 * You must ensure that the emoji passed contained image data using the emoji::load_image() method.
	 *
	 * @param guild_id Guild ID to edit emoji on
	 * @param newemoji Emoji to edit
	 * @param callback Function to call when the API call completes
	 */
	void guild_emoji_edit(snowflake guild_id, const class emoji& newemoji, command_completion_event_t callback = {});

	/**
	 * @brief Delete a guild emoji
	 *
	 * @param guild_id Guild ID to delete emoji on
	 * @param emoji_id Emoji ID to delete
	 * @param callback Function to call when the API call completes
	 */
	void guild_emoji_delete(snowflake guild_id, snowflake emoji_id, command_completion_event_t callback = {});

	/**
	 * @brief Get prune counts
	 *
	 * @param guild_id Guild ID to count for pruning
	 * @param pruneinfo Pruning info
	 * @param callback Function to call when the API call completes
	 */
	void guild_get_prune_counts(snowflake guild_id, const struct prune& pruneinfo, command_completion_event_t callback);

	/**
	 * @brief Begin guild prune
	 *
	 * @param guild_id Guild ID to prune
	 * @param pruneinfo Pruning info
	 * @param callback Function to call when the API call completes
	 */
	void guild_begin_prune(snowflake guild_id, const struct prune& pruneinfo, command_completion_event_t callback = {});

	/**
	 * @brief Get guild voice regions.
	 * Voice regions per guild are somewhat deprecated in preference of per-channel voice regions.
	 *
	 * @param guild_id Guild ID to get voice regions for
	 * @param callback Function to call when the API call completes
	 */
	void guild_get_voice_regions(snowflake guild_id, command_completion_event_t callback);

	/**
	 * @brief Get guild invites
	 *
	 * @param guild_id Guild ID to get invites for
	 * @param callback Function to call when the API call completes
	 */
	void get_guild_invites(snowflake guild_id, command_completion_event_t callback);

	/**
	 * @brief Get guild itegrations
	 *
	 * @param guild_id Guild ID to get integrations for
	 * @param callback Function to call when the API call completes
	 */
	void guild_get_integrations(snowflake guild_id, command_completion_event_t callback);

	/**
	 * @brief Modify guild integration
	 *
	 * @param guild_id Guild ID to modify integration for
	 * @param i Integration to modify
	 * @param callback Function to call when the API call completes
	 */
	void guild_modify_integration(snowflake guild_id, const class integration &i, command_completion_event_t callback = {});

	/**
	 * @brief Delete guild integration
	 *
	 * @param guild_id Guild ID to delete integration for
	 * @param integration_id Integration ID to delete
	 * @param callback Function to call when the API call completes
	 */
	void guild_delete_integration(snowflake guild_id, snowflake integration_id, command_completion_event_t callback = {});

	/**
	 * @brief Sync guild integration
	 *
	 * @param guild_id Guild ID to sync integration on
	 * @param integration_id Integration ID to synchronise
	 * @param callback Function to call when the API call completes
	 */
	void guild_sync_integration(snowflake guild_id, snowflake integration_id, command_completion_event_t callback = {});

	/**
	 * @brief Get guild widget
	 *
	 * @param guild_id Guild ID to get widget for
	 * @param callback Function to call when the API call completes
	 */
	void guild_get_widget(snowflake guild_id, command_completion_event_t callback);

	/**
	 * @brief Edit guild widget
	 *
	 * @param guild_id Guild ID to edit widget for
	 * @param gw New guild widget information
	 * @param callback Function to call when the API call completes
	 */
	void guild_edit_widget(snowflake guild_id, const class guild_widget &gw, command_completion_event_t callback = {});

	/**
	 * @brief Get guild vanity url, if enabled
	 *
	 * @param guild_id Guild to get vanity URL for
	 * @param callback Function to call when the API call completes
	 */
	void guild_get_vanity(snowflake guild_id, command_completion_event_t callback);

	/**
	 * @brief Create a webhook
	 *
	 * @param w Webhook to create
	 * @param callback Function to call when the API call completes
	 */
	void create_webhook(const class webhook &w, command_completion_event_t callback = {});

	/**
	 * @brief Get guild webhooks
	 *
	 * @param guild_id Guild ID to get webhooks for
	 * @param callback Function to call when the API call completes
	 */
	void get_guild_webhooks(snowflake guild_id, command_completion_event_t callback);

	/**
	 * @brief Get channel webhooks
	 *
	 * @param channel_id Channel ID to get webhooks for
	 * @param callback Function to call when the API call completes
	 */
	void get_channel_webhooks(snowflake channel_id, command_completion_event_t callback);

	/**
	 * @brief Get webhook
	 *
	 * @param webhook_id Webhook ID to get
	 * @param callback Function to call when the API call completes
	 */
	void get_webhook(snowflake webhook_id, command_completion_event_t callback);

	/**
	 * @brief Get webhook using token
	 *
	 * @param webhook_id Webhook ID to retrieve
	 * @param token Token of webhook
	 * @param callback Function to call when the API call completes
	 */
	void get_webhook_with_token(snowflake webhook_id, const std::string &token, command_completion_event_t callback);

	/**
	 * @brief Edit webhook
	 *
	 * @param wh Webhook to edit
	 * @param callback Function to call when the API call completes
	 */
	void edit_webhook(const class webhook& wh, command_completion_event_t callback = {});

	/**
	 * @brief Edit webhook with token (token is encapsulated in the webhook object)
	 *
	 * @param wh Wehook to edit (should include token)
	 * @param callback Function to call when the API call completes
	 */
	void edit_webhook_with_token(const class webhook& wh, command_completion_event_t callback = {});

	/**
	 * @brief Delete a webhook
	 *
	 * @param webhook_id Webhook ID to delete
	 * @param callback Function to call when the API call completes
	 */
	void delete_webhook(snowflake webhook_id, command_completion_event_t callback = {});

	/**
	 * @brief Delete webhook with token
	 *
	 * @param webhook_id Webhook ID to delete
	 * @param token Token of webhook to delete
	 * @param callback Function to call when the API call completes
	 */
	void delete_webhook_with_token(snowflake webhook_id, const std::string &token, command_completion_event_t callback = {});

	/**
	 * @brief Execute webhook
	 *
	 * @param wh Webhook to execute
	 * @param m Message to send
	 * @param wait waits for server confirmation of message send before response, and returns the created message body
	 * @param thread_id Send a message to the specified thread within a webhook's channel. The thread will automatically be unarchived
	 * @param callback Function to call when the API call completes
	 */
	void execute_webhook(const class webhook &wh, const struct message &m, bool wait = false, snowflake thread_id = 0, command_completion_event_t callback = {});

	/**
	 * @brief Get webhook message
	 *
	 * @param Webhook to get the original message for
	 * @param callback Function to call when the API call completes 
	 */
	void get_webhook_message(const class webhook &wh, command_completion_event_t callback = {});

	/**
	 * @brief Edit webhook message
	 *
	 * @param wh Webhook to edit message for
	 * @param m New message
	 * @param callback Function to call when the API call completes
	 */
	void edit_webhook_message(const class webhook &wh, const struct message &m, command_completion_event_t callback = {});

	/**
	 * @brief Delete webhook message
	 *
	 * @param wh Webhook to delete message for
	 * @param message_id Message ID to delete
	 * @param callback Function to call when the API call completes
	 */
	void delete_webhook_message(const class webhook &wh, snowflake message_id, command_completion_event_t callback = {});

	/**
	 * @brief Get a role for a guild
	 *
	 * @param guild_id Guild ID to get role for
	 * @param callback Function to call when the API call completes
	 */
	void roles_get(snowflake guild_id, command_completion_event_t callback);

	/**
	 * @brief Create a role on a guild
	 *
	 * @param r Role to create (guild ID is encapsulated in the role object)
	 * @param callback Function to call when the API call completes
	 */
	void role_create(const class role &r, command_completion_event_t callback = {});

	/**
	 * @brief Edit a role on a guild
	 *
	 * @param r Role to edit
	 * @param callback Function to call when the API call completes
	 */
	void role_edit(const class role &r, command_completion_event_t callback = {});

	/**
	 * @brief Edit a role's position in a guild
	 *
	 * @param r Role to change position of
	 * @param callback Function to call when the API call completes
	 */
	void role_edit_position(const class role &r, command_completion_event_t callback = {});

	/**
	 * @brief Delete a role
	 *
	 * @param guild_id Guild ID to delete the role on
	 * @param role_id Role ID to delete
	 * @param callback Function to call when the API call completes
	 */
	void role_delete(snowflake guild_id, snowflake role_id, command_completion_event_t callback = {});

	/**
	 * @brief Get a user by id
	 *
	 * @param user_id User ID to retrieve
	 * @param callback Function to call when the API call completes
	 */
	void user_get(snowflake user_id, command_completion_event_t callback);

	/**
	 * @brief Get current (bot) user
	 *
	 * @param callback Function to call when the API call completes
	 */
	void current_user_get(command_completion_event_t callback);

	/**
	 * @brief Get current (bot) user guilds
	 *
	 * @param callback Function to call when the API call completes
	 */
	void current_user_get_guilds(command_completion_event_t callback);

	/**
	 * @brief Edit current (bot) user
	 *
	 * @param nickname Nickname to set
	 * @param image_blob Avatar data to upload (NOTE: Very heavily rate limited!)
	 * @param type Type of image for avatar
	 * @param callback Function to call when the API call completes
	 */
	void current_user_edit(const std::string &nickname, const std::string& image_blob, image_type type, command_completion_event_t callback = {});

	/**
	 * @brief Get current user DM channels
	 *
	 * @param callback Function to call when the API call completes
	 */
	void current_user_get_dms(command_completion_event_t callback);

	/**
	 * @brief Create a dm channel
	 *
	 * @param user_id User ID to create DM channel with
	 * @param callback Function to call when the API call completes
	 */
	void create_dm_channel(snowflake user_id, command_completion_event_t callback = {});

	/**
	 * @brief Leave a guild
	 *
	 * @param guild_id Guild ID to leave
	 * @param callback Function to call when the API call completes
	 */
	void current_user_leave_guild(snowflake guild_id, command_completion_event_t callback = {});

	/**
	 * @brief Create a thread 
	 * 
	 * @param thread_name Name of the thread
	 * @param channel_id Channel in which thread to create
	 * @param auto_archive_duration Duration after which thread auto-archives. Can be set to - 60, 1440 (for boosted guilds can also be: 4320, 10080)
	 * @param thread_type Type of thread - GUILD_PUBLIC_THREAD, GUILD_NEWS_THREAD, GUILD_PRIVATE_THREAD
	 * @param callback Function to call when the API call completes
	 */
	void thread_create(const std::string& thread_name, snowflake channel_id, uint16_t auto_archive_duration, channel_type thread_type, command_completion_event_t callback = {});

	/**
	 * @brief Create a thread with a message (Discord: ID of a thread is same as mesage ID)
	 * 
	 * @param thread_name Name of the thread
	 * @param channel_id Channel in which thread to create
	 * @param message_id message to start thread with
	 * @param auto_archive_duration Duration after which thread auto-archives. Can be set to - 60, 1440 (for boosted guilds can also be: 4320, 10080)
	 * @param callback Function to call when the API call completes
	 */
	void thread_create_with_message(const std::string& thread_name, snowflake channel_id, snowflake message_id, uint16_t auto_archive_duration, command_completion_event_t callback = {});

	/**
	 * @brief Join a thread
	 *
	 * @param thread_id Thread ID to join
	 * @param callback Function to call when the API call completes 
	 */
	void current_user_join_thread(snowflake thread_id, command_completion_event_t callback = {});

	/**
	 * @brief Leave a thread
	 *
	 * @param thread_id Thread ID to leave
	 * @param callback Function to call when the API call completes 
	 */
	void current_user_leave_thread(snowflake thread_id, command_completion_event_t callback = {});

	/**
	 * @brief Add a member to a thread 
	 * 
	 * @param thread_id Thread ID to add to
	 * @param user_id Member ID to add
	 * @param callback Function to call when the API call completes
	 */
	void thread_member_add(snowflake thread_id, snowflake user_id, command_completion_event_t callback = {});

	/**
	 * @brief Remove a member from a thread 
	 * 
	 * @param thread_id Thread ID to remove from
	 * @param user_id Member ID to remove
	 * @param callback Function to call when the API call completes
	 */
	void thread_member_remove(snowflake thread_id, snowflake user_id, command_completion_event_t callback = {});

	/**
	 * @brief Get members of a thread
	 *
	 * @param thread_id Thread to get members for
	 */
	void get_thread_members(snowflake thread_id, command_completion_event_t callback = {});

	/**
	 * @brief Get active threads in a channel (Sorted by ID in descending order)
	 *
	 * @param channel_id Channel to get active threads for
	 */
	void get_active_threads(snowflake channel_id, command_completion_event_t callback = {});

	/**
	 * @brief Get public archived threads in a channel (Sorted by archive_timestamp in descending order)
	 *
	 * @param channel_id Channel to get public archived threads for
	 * @param before_timestamp Get threads before this timestamp
	 * @param limit Number of threads to get 
	 */
	void get_public_archived_threads(snowflake channel_id, time_t before_timestamp = 0, uint16_t limit = 0, command_completion_event_t callback = {});

	/**
	 * @brief Get private archived threads in a channel (Sorted by archive_timestamp in descending order)
	 *
	 * @param channel_id Channel to get public archived threads for
	 * @param before_timestamp Get threads before this timestamp
	 * @param limit Number of threads to get 
	 */
	void get_private_archived_threads(snowflake channel_id,  time_t before_timestamp = 0, uint16_t limit = 0, command_completion_event_t callback = {});

	/**
	 * @brief Get private archived threads in a channel which current user has joined (Sorted by ID in descending order)

	 *
	 * @param channel_id Channel to get public archived threads for
	 * @param before_id Get threads before this id
	 * @param limit Number of threads to get 
	 */
	void get_joined_private_archived_threads(snowflake channel_id, snowflake before_id = 0, uint16_t limit = 0, command_completion_event_t callback = {});

	/**
	 * @brief Get all voice regions
	 *
	 * @param callback Function to call when the API call completes
	 */
	void get_voice_regions(command_completion_event_t callback);

	/**
	 * @brief Get the gateway information for the bot using the token
	 *
	 * @param callback Function to call when the API call completes
	 */
	void get_gateway_bot(command_completion_event_t callback);


};

};<|MERGE_RESOLUTION|>--- conflicted
+++ resolved
@@ -146,7 +146,7 @@
 	uint32_t code = 0;
 	/**
 	 * @brief Error message
-	 * 
+	 *
 	 */
 	std::string message;
 	/**
@@ -183,7 +183,7 @@
 	/**
 	 * @brief Returns true if the call resulted in an error rather than a legitimate value in the
 	 * confirmation_callback_t::value member.
-	 * 
+	 *
 	 * @return true There was an error who's details can be obtained by get_error()
 	 * @return false There was no error
 	 */
@@ -193,7 +193,7 @@
 	 * @brief Get the error_info object.
 	 * The error_info object contains the details of any REST error, if there is an error
 	 * (to find out if there is an error check confirmation_callback_t::is_error())
-	 * 
+	 *
 	 * @return error_info The details of the error message
 	 */
 	error_info get_error();
@@ -276,13 +276,9 @@
 	 */
 	dpp::user me;
 
-<<<<<<< HEAD
-	/**
-=======
 	cache_policy_t cache_policy;
 
-	/** 
->>>>>>> 6081faca
+	/**
 	 * @brief Constructor for creating a cluster. All but the token are optional.
 	 * @param token The bot token to use for all HTTP commands and websocket connections
 	 * @param intents A bitmask of dpd::intents values for all shards on this cluster. This is required to be sent for all bots with over 100 servers.
@@ -410,13 +406,8 @@
 	 * @brief Called when a button is clicked attached to a message.
 	 * Button clicks are triggered by discord when buttons are clicked which you have
 	 * associated with a message using dpp::component.
-<<<<<<< HEAD
-	 *
-	 * @param _interaction_create  User function to attach to event
-=======
-	 * 
+	 *
 	 * @param _button_click  User function to attach to event
->>>>>>> 6081faca
 	 */
 	void on_button_click (std::function<void(const button_click_t& _event)> _button_click);
 
@@ -424,7 +415,7 @@
 	 * @brief Called when a select menu is clicked attached to a message.
 	 * Select menu clicks are triggered by discord when select menus are clicked which you have
 	 * associated with a message using dpp::component.
-	 * 
+	 *
 	 * @param _select_click  User function to attach to event
 	 */
 	void on_select_click (std::function<void(const select_click_t& _event)> _select_click);
@@ -758,7 +749,7 @@
 	void on_integration_delete (std::function<void(const integration_delete_t& _event)> _integration_delete);
 
 	/**
-	 * @brief Called when a thread is created 
+	 * @brief Called when a thread is created
 	 * Note: Threads are not cached by D++, but a list of thread IDs is accessible in a guild object
 	 *
 	 * @param _thread_create User function to attach to event
@@ -890,12 +881,7 @@
 	/**
 	 * @brief Respond to a slash command
 	 *
-<<<<<<< HEAD
-	 * @param interaction_id Interaction id to respond to
-	 * @param r Response to send
-=======
 	 * @param m Message to send
->>>>>>> 6081faca
 	 * @param callback Function to call when the API call completes
 	 */
 	void interaction_response_edit(const std::string &token, const message &r, command_completion_event_t callback = {});
@@ -973,7 +959,7 @@
 
 	/**
 	 * @brief Get the application's slash commands for a guild
-	 * 
+	 *
 	 * @param guild_id Guild ID to get the slash commands for
 	 * @param callback Function to call when the API call completes
 	 */
@@ -981,7 +967,7 @@
 
 	/**
 	 * @brief Get the application's global slash commands
-	 * 
+	 *
 	 * @param callback Function to call when the API call completes
 	 */
 	void global_commands_get(command_completion_event_t callback);
@@ -1332,17 +1318,10 @@
 	void guild_edit_member(const guild_member& gm, command_completion_event_t callback = {});
 
 	/**
-<<<<<<< HEAD
-	 * @brief Change current user nickname
-	 *
-	 * @param guild_id Guild ID to change nickanem on
-	 * @param nickname New nickname, or empty string to clear nickname
-=======
 	 * @brief Moves the guild member to a other voice channel, if member is connected to one
 	 * @param channel_id Id of the channel to which the user is used
 	 * @param guild_id Guild id to which the user is connected
 	 * @param user_id User id, who should be moved
->>>>>>> 6081faca
 	 * @param callback Function to call when the API call completes
 	 */
     void guild_member_move(const snowflake channel_id, const snowflake guild_id, const snowflake user_id, command_completion_event_t callback = {});
@@ -1740,7 +1719,7 @@
 	 * @brief Get webhook message
 	 *
 	 * @param Webhook to get the original message for
-	 * @param callback Function to call when the API call completes 
+	 * @param callback Function to call when the API call completes
 	 */
 	void get_webhook_message(const class webhook &wh, command_completion_event_t callback = {});
 
@@ -1859,8 +1838,8 @@
 	void current_user_leave_guild(snowflake guild_id, command_completion_event_t callback = {});
 
 	/**
-	 * @brief Create a thread 
-	 * 
+	 * @brief Create a thread
+	 *
 	 * @param thread_name Name of the thread
 	 * @param channel_id Channel in which thread to create
 	 * @param auto_archive_duration Duration after which thread auto-archives. Can be set to - 60, 1440 (for boosted guilds can also be: 4320, 10080)
@@ -1871,7 +1850,7 @@
 
 	/**
 	 * @brief Create a thread with a message (Discord: ID of a thread is same as mesage ID)
-	 * 
+	 *
 	 * @param thread_name Name of the thread
 	 * @param channel_id Channel in which thread to create
 	 * @param message_id message to start thread with
@@ -1884,7 +1863,7 @@
 	 * @brief Join a thread
 	 *
 	 * @param thread_id Thread ID to join
-	 * @param callback Function to call when the API call completes 
+	 * @param callback Function to call when the API call completes
 	 */
 	void current_user_join_thread(snowflake thread_id, command_completion_event_t callback = {});
 
@@ -1892,13 +1871,13 @@
 	 * @brief Leave a thread
 	 *
 	 * @param thread_id Thread ID to leave
-	 * @param callback Function to call when the API call completes 
+	 * @param callback Function to call when the API call completes
 	 */
 	void current_user_leave_thread(snowflake thread_id, command_completion_event_t callback = {});
 
 	/**
-	 * @brief Add a member to a thread 
-	 * 
+	 * @brief Add a member to a thread
+	 *
 	 * @param thread_id Thread ID to add to
 	 * @param user_id Member ID to add
 	 * @param callback Function to call when the API call completes
@@ -1906,8 +1885,8 @@
 	void thread_member_add(snowflake thread_id, snowflake user_id, command_completion_event_t callback = {});
 
 	/**
-	 * @brief Remove a member from a thread 
-	 * 
+	 * @brief Remove a member from a thread
+	 *
 	 * @param thread_id Thread ID to remove from
 	 * @param user_id Member ID to remove
 	 * @param callback Function to call when the API call completes
@@ -1933,7 +1912,7 @@
 	 *
 	 * @param channel_id Channel to get public archived threads for
 	 * @param before_timestamp Get threads before this timestamp
-	 * @param limit Number of threads to get 
+	 * @param limit Number of threads to get
 	 */
 	void get_public_archived_threads(snowflake channel_id, time_t before_timestamp = 0, uint16_t limit = 0, command_completion_event_t callback = {});
 
@@ -1942,7 +1921,7 @@
 	 *
 	 * @param channel_id Channel to get public archived threads for
 	 * @param before_timestamp Get threads before this timestamp
-	 * @param limit Number of threads to get 
+	 * @param limit Number of threads to get
 	 */
 	void get_private_archived_threads(snowflake channel_id,  time_t before_timestamp = 0, uint16_t limit = 0, command_completion_event_t callback = {});
 
@@ -1952,7 +1931,7 @@
 	 *
 	 * @param channel_id Channel to get public archived threads for
 	 * @param before_id Get threads before this id
-	 * @param limit Number of threads to get 
+	 * @param limit Number of threads to get
 	 */
 	void get_joined_private_archived_threads(snowflake channel_id, snowflake before_id = 0, uint16_t limit = 0, command_completion_event_t callback = {});
 
