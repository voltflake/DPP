#include <dpp/discord.h>
#include <dpp/event.h>
#include <string>
#include <iostream>
#include <fstream>
#include <dpp/discordclient.h>
#include <dpp/discordevents.h>
#include <dpp/discord.h>
#include <dpp/cache.h>
#include <dpp/stringops.h>
#include <nlohmann/json.hpp>

using json = nlohmann::json;

void guild_create::handle(class DiscordClient* client, json &j, const std::string &raw) {
	json& d = j["d"];
	dpp::guild* g = dpp::find_guild(SnowflakeNotNull(&d, "id"));
	if (!g) {
		g = new dpp::guild();
	}
	g->fill_from_json(&d);
	if (!g->is_unavailable()) {
		/* Store guild roles */
		for (auto & role : d["roles"]) {
			dpp::role *r = dpp::find_role(SnowflakeNotNull(&role, "id"));
			if (!r) {
				r = new dpp::role();
			}
			r->fill_from_json(g->id, &role);
			dpp::get_role_cache()->store(r);
			g->roles.push_back(r->id);
		}

		/* Store guild channels */
		for (auto & channel : d["channels"]) {
			dpp::channel *c = new dpp::channel();
			c->fill_from_json(&channel);
			dpp::get_channel_cache()->store(c);
			g->channels.push_back(c->id);
		}

		/* Store guild members */
		for (auto & user : d["members"]) {
			dpp::user* u = dpp::find_user(SnowflakeNotNull(&(user["user"]), "id"));
			if (!u) {
				u = new dpp::user();
				u->fill_from_json(&(user["user"]));
				dpp::get_user_cache()->store(u);
			}
			dpp::guild_member* gm = new dpp::guild_member();
			gm->fill_from_json(&(user["user"]), g, u);

			g->members[u->id] = gm;
		}

		/* Store emojis */
		for (auto & emoji : d["emojis"]) {
			dpp::emoji* e = dpp::find_emoji(SnowflakeNotNull(&emoji, "id"));
			if (!e) {
				e = new dpp::emoji();
				e->fill_from_json(&emoji);
				dpp::get_emoji_cache()->store(e);
			}
			g->emojis[e->id] = e;
		}

	}
	dpp::get_guild_cache()->store(g);
	if (client->intents & dpp::GUILD_MEMBERS) {
		client->add_chunk_queue(g->id);
	}

	if (client->creator->dispatch.guild_create) {
<<<<<<< HEAD
		dpp::guild_create_t gc;
=======
		dpp::guild_create_t gc(raw);
>>>>>>> 55c3faa0
		gc.created = g;
		client->creator->dispatch.guild_create(gc);
	}
}
<|MERGE_RESOLUTION|>--- conflicted
+++ resolved
@@ -71,11 +71,7 @@
 	}
 
 	if (client->creator->dispatch.guild_create) {
-<<<<<<< HEAD
-		dpp::guild_create_t gc;
-=======
 		dpp::guild_create_t gc(raw);
->>>>>>> 55c3faa0
 		gc.created = g;
 		client->creator->dispatch.guild_create(gc);
 	}
