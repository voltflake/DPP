--- conflicted
+++ resolved
@@ -24,17 +24,10 @@
 	if (g) {
 		g->channels.push_back(c->id);
 
-<<<<<<< HEAD
 		if (client->creator->dispatch.channel_create) {
-			dpp::channel_create_t cc;
-			cc.created = c;
-			cc.creating_guild = g;
-=======
-		dpp::channel_create_t cc(raw);
-		cc.created = c;
-		cc.creating_guild = g;
-		if (client->creator->dispatch.channel_create)
->>>>>>> 55c3faa0
+		  dpp::channel_create_t cc(raw);
+		  cc.created = c;
+		  cc.creating_guild = g;
 			client->creator->dispatch.channel_create(cc);
 		}
 	}
