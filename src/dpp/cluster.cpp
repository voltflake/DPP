/************************************************************************************
 *
 * D++, A Lightweight C++ library for Discord
 *
 * Copyright 2021 Craig Edwards and D++ contributors
 * (https://github.com/brainboxdotcc/DPP/graphs/contributors)
 *
 * Licensed under the Apache License, Version 2.0 (the "License");
 * you may not use this file except in compliance with the License.
 * You may obtain a copy of the License at
 *
 * http://www.apache.org/licenses/LICENSE-2.0
 *
 * Unless required by applicable law or agreed to in writing, software
 * distributed under the License is distributed on an "AS IS" BASIS,
 * WITHOUT WARRANTIES OR CONDITIONS OF ANY KIND, either express or implied.
 * See the License for the specific language governing permissions and
 * limitations under the License.
 *
 ************************************************************************************/
#include <map>
#include <dpp/discord.h>
#include <dpp/cluster.h>
#include <dpp/discordclient.h>
#include <dpp/discordevents.h>
#include <dpp/message.h>
#include <dpp/cache.h>
#include <chrono>
#include <iostream>
#include <dpp/nlohmann/json.hpp>
#include <dpp/fmt/format.h>

namespace dpp {

cluster::cluster(const std::string &_token, uint32_t _intents, uint32_t _shards, uint32_t _cluster_id, uint32_t _maxclusters, bool comp, cache_policy_t policy)
	: token(_token), intents(_intents), numshards(_shards), cluster_id(_cluster_id),
	maxclusters(_maxclusters), last_identify(time(NULL) - 5), compressed(comp), cache_policy(policy)
{
	rest = new request_queue(this);
}

cluster::~cluster()
{
	delete rest;
}

confirmation_callback_t::confirmation_callback_t(const std::string &_type, const confirmable_t& _value, const http_request_completion_t& _http)
	: type(_type), value(_value), http_info(_http)
{
	if (type == "confirmation") {
		confirmation newvalue = std::get<confirmation>(_value);
		newvalue.success = (http_info.status < 400);
		value = newvalue;
	}
}

bool confirmation_callback_t::is_error() const {
	if (http_info.status >= 400) {
		/* Invalid JSON or 4xx/5xx response */
		return true;
	}
	json j = json::parse(this->http_info.body);
	if (j.find("code") != j.end() && j.find("errors") != j.end() && j.find("message") != j.end()) {
		if (j["code"].is_number_unsigned() && j["errors"].is_object() && j["message"].is_string()) {
			return true;
		} else {
			return false;
		}
	}
	return false;
}

error_info confirmation_callback_t::get_error() {
	if (is_error()) {
		json j = json::parse(this->http_info.body);
		error_info e;

		SetInt32NotNull(&j, "code", e.code);
		SetStringNotNull(&j, "message", e.message);
		json& errors = j["errors"];
		for (auto obj = errors.begin(); obj != errors.end(); ++obj) {

			if (obj->find("0") != obj->end()) {
				/* An array of error messages */
				for (auto index = obj->begin(); index != obj->end(); ++index) {
					for (auto fields = index->begin(); fields != index->end(); ++fields) {
						for (auto errordetails = (*fields)["_errors"].begin(); errordetails != (*fields)["_errors"].end(); ++errordetails) {
							error_detail detail;
							detail.code = (*errordetails)["code"].get<std::string>();
							detail.reason = (*errordetails)["message"].get<std::string>();
							detail.field = fields.key();
							detail.object = obj.key();
							e.errors.push_back(detail);
						}
					}
				}

			} else if (obj->find("_errors") != obj->end()) {
				/* An object of error messages */
				for (auto errordetails = (*obj)["_errors"].begin(); errordetails != (*obj)["_errors"].end(); ++errordetails) {
					error_detail detail;
					detail.code = (*errordetails)["code"].get<std::string>();
					detail.reason = (*errordetails)["message"].get<std::string>();
					detail.object = "";
					detail.field = obj.key();
					e.errors.push_back(detail);
				}
			}
		}

		return e;
	}
	return error_info();
}


void cluster::auto_shard(const confirmation_callback_t &shardinfo) {
	gateway g = std::get<gateway>(shardinfo.value);
	numshards = g.shards;
	log(ll_info, fmt::format("Auto Shard: Bot requires {} shard{}", g.shards, g.shards > 1 ? "s" : ""));
	if (g.shards) {
		if (g.session_start_remaining < g.shards) {
			log(ll_critical, fmt::format("Auto Shard: Discord indicates you cannot start any more sessions! Cluster startup aborted. Try again later."));
		} else {
			log(ll_debug, fmt::format("Auto Shard: {} of {} session starts remaining", g.session_start_remaining, g.session_start_total));
			cluster::start(true);
		}
	} else {
		log(ll_critical, "Auto Shard: Could not auto detect shard count! Cluster startup aborted.");
	}
}

void cluster::log(dpp::loglevel severity, const std::string &msg) const {
	if (dispatch.log) {
		/* Pass to user if theyve hooked the event */
		dpp::log_t logmsg(nullptr, msg);
		logmsg.severity = severity;
		logmsg.message = msg;
		dispatch.log(logmsg);
	}
}

dpp::utility::uptime cluster::uptime()
{
	return dpp::utility::uptime(time(NULL) - start_time);
}

void cluster::start(bool return_after) {
	/* Start up all shards */
	if (numshards == 0) {
		get_gateway_bot(std::bind(&cluster::auto_shard, this, std::placeholders::_1));
		if (!return_after) {
			while (true) {
				std::this_thread::sleep_for(std::chrono::seconds(86400));
			}
		}
	} else {
		start_time = time(NULL);

		log(ll_debug, fmt::format("Starting with {} shards...", numshards));

		for (uint32_t s = 0; s < numshards; ++s) {
			/* Filter out shards that arent part of the current cluster, if the bot is clustered */
			if (s % maxclusters == cluster_id) {
				/* Each discord_client spawns its own thread in its Run() */
				try {
					this->shards[s] = new discord_client(this, s, numshards, token, intents, compressed);
					this->shards[s]->Run();
				}
				catch (const std::exception &e) {
					log(dpp::ll_critical, fmt::format("Could not start shard {}: {}", s, e.what()));
				}
				/* Stagger the shard startups */
				std::this_thread::sleep_for(std::chrono::seconds(5));
			}
		}

		/* Get all active DM channels and map them to user id -> dm id */
		this->current_user_get_dms([this](const dpp::confirmation_callback_t& completion) {
			dpp::channel_map dmchannels = std::get<channel_map>(completion.value);
			for (auto & c : dmchannels) {
				for (auto & u : c.second.recipients) {
					this->set_dm_channel(u, c.second.id);
				}
			}
		});

		log(ll_debug, "Shards started.");

		if (!return_after) {
			while (true) {
				std::this_thread::sleep_for(std::chrono::seconds(86400));
			}
		}
	}
}

snowflake cluster::get_dm_channel(snowflake user_id) {
	std::lock_guard<std::mutex> lock(dm_list_lock);
	auto i = dm_channels.find(user_id);
	if (i != dm_channels.end()) {
		return i->second;
	} else {
		return 0;
	}
}

void cluster::set_dm_channel(snowflake user_id, snowflake channel_id) {
	std::lock_guard<std::mutex> lock(dm_list_lock);
	dm_channels[user_id] = channel_id;
}

void cluster::post_rest(const std::string &endpoint, const std::string &major_parameters, const std::string &parameters, http_method method, const std::string &postdata, json_encode_t callback, const std::string &filename, const std::string &filecontent) {
	/* NOTE: This is not a memory leak! The request_queue will free the http_request once it reaches the end of its lifecycle */
	rest->post_request(new http_request(endpoint + "/" + major_parameters, parameters, [endpoint, callback, this](const http_request_completion_t& rv) {
		json j;
		if (rv.error == h_success && !rv.body.empty()) {
			try {
				j = json::parse(rv.body);
			}
			catch (const std::exception &e) {
				/* TODO: Do something clever to handle malformed JSON */
				log(ll_error, fmt::format("post_rest() to {}: {}", endpoint, e.what()));
				return;
			}
		}
		if (callback) {
			callback(j, rv);
		}
	}, postdata, method, filename, filecontent));
}

gateway::gateway(nlohmann::json* j) {
	url = StringNotNull(j, "url");
	shards = Int32NotNull(j, "shards");
	session_start_total = Int32NotNull(&((*j)["session_start_limit"]), "total");
	session_start_remaining  = Int32NotNull(&((*j)["session_start_limit"]), "remaining");
	session_start_reset_after = Int32NotNull(&((*j)["session_start_limit"]), "reset_after");
	session_start_max_concurrency = Int32NotNull(&((*j)["session_start_limit"]), "max_concurrency");
}

void cluster::set_presence(const dpp::presence &p) {
	std::string string_presence = p.build_json();
	for (auto& s : shards) {
		if (s.second->is_connected()) {
			s.second->QueueMessage(string_presence);
		}
	}
}

discord_client* cluster::get_shard(uint32_t id) {
	auto i = shards.find(id);
	if (i != shards.end()) {
		return i->second;
	} else {
		return nullptr;
	}
}

const shard_list& cluster::get_shards() {
	return shards;
}

void cluster::get_gateway_bot(command_completion_event_t callback) {
	this->post_rest("/api/v9/gateway", "bot", "", m_get, "", [callback](json &j, const http_request_completion_t& http) {
		if (callback) {
			callback(confirmation_callback_t("gateway", gateway(&j), http));
		}
	});
}

void cluster::direct_message_create(snowflake user_id, const message &m, command_completion_event_t callback) {
	/* Find out if a DM channel already exists */
	message msg = m;
	snowflake dm_channel_id = this->get_dm_channel(user_id);
	if (!dm_channel_id) {
		this->create_dm_channel(user_id, [user_id, this, msg, callback](const dpp::confirmation_callback_t& completion) {
			/* NOTE: We are making copies in here for a REASON. Don't try and optimise out these
			 * copies as if we use references, by the time the the thread completes for the callback
			 * the reference is invalid and we get a crash or heap corruption!
			 */
			message m2 = msg;
			dpp::channel c = std::get<channel>(completion.value);
			m2.channel_id = c.id;
			this->set_dm_channel(user_id, c.id);
			message_create(m2, callback);
		});
	} else {
		msg.channel_id = dm_channel_id;
		message_create(msg, callback);
	}
}

void cluster::interaction_response_create(snowflake interaction_id, const std::string &token, const interaction_response &r, command_completion_event_t callback) {
	this->post_rest("/api/v9/interactions", std::to_string(interaction_id), url_encode(token) + "/callback", m_post, r.build_json(), [callback](json &j, const http_request_completion_t& http) {
		if (callback) {
			callback(confirmation_callback_t("confirmation", confirmation(), http));
		}
	});
}

void cluster::interaction_response_edit(const std::string &token, const message &m, command_completion_event_t callback) {
	this->post_rest("/api/v9/webhooks", std::to_string(me.id), url_encode(token) + "/messages/@original", m_patch, m.build_json(), [callback](json &j, const http_request_completion_t& http) {
		if (callback) {
			callback(confirmation_callback_t("confirmation", confirmation(), http));
		}
	});
}


<<<<<<< HEAD
void cluster::global_command_create(slashcommand &s, command_completion_event_t callback) {
	this->post_rest("/api/v8/applications", std::to_string(me.id), "commands", m_post, s.build_json(false), [&s, callback](json &j, const http_request_completion_t& http) {
		if (j.contains("id")) {
			s.id = SnowflakeNotNull(&j, "id");
		}

=======
void cluster::global_command_create(const slashcommand &s, command_completion_event_t callback) {
	this->post_rest("/api/v9/applications", std::to_string(me.id), "commands", m_post, s.build_json(false), [callback](json &j, const http_request_completion_t& http) {
>>>>>>> 6081faca
		if (callback) {
			callback(confirmation_callback_t("slashcommand", slashcommand().fill_from_json(&j), http));
		}
	});
}

<<<<<<< HEAD
void cluster::guild_command_create(slashcommand &s, snowflake guild_id, command_completion_event_t callback) {
	this->post_rest("/api/v8/applications", std::to_string(me.id), "guilds/" + std::to_string(guild_id) + "/commands", m_post, s.build_json(false), [&s, this, guild_id, callback](json &j, const http_request_completion_t& http) {
		if (j.contains("id")) {
			s.id = SnowflakeNotNull(&j, "id");
		}

		if (http.status < 300 && s.permissions.size()) {
			guild_command_edit_permissions(s, guild_id, callback);
		} else {
			if (callback) {
				callback(confirmation_callback_t("confirmation", confirmation(), http));
			}
=======
void cluster::guild_command_create(const slashcommand &s, snowflake guild_id, command_completion_event_t callback) {
	this->post_rest("/api/v9/applications", std::to_string(me.id), "guilds/" + std::to_string(guild_id) + "/commands", m_post, s.build_json(false), [callback](json &j, const http_request_completion_t& http) {
		if (callback) {
			callback(confirmation_callback_t("slashcommand", slashcommand().fill_from_json(&j), http));
>>>>>>> 6081faca
		}
	});
}

void cluster::global_command_edit(const slashcommand &s, command_completion_event_t callback) {
	this->post_rest("/api/v9/applications", std::to_string(me.id), "commands/" + std::to_string(s.id), m_delete, s.build_json(true), [callback](json &j, const http_request_completion_t& http) {
		if (callback) {
			callback(confirmation_callback_t("confirmation", confirmation(), http));
		}
	});
}

void cluster::guild_command_edit(const slashcommand &s, snowflake guild_id, command_completion_event_t callback) {
	this->post_rest("/api/v9/applications", std::to_string(me.id), "guilds/" + std::to_string(guild_id) + "/commands/" + std::to_string(s.id), m_delete, s.build_json(true), [callback](json &j, const http_request_completion_t& http) {
		if (callback) {
			callback(confirmation_callback_t("confirmation", confirmation(), http));
		}
	});
}

void cluster::guild_command_edit_permissions(const slashcommand &s, snowflake guild_id, command_completion_event_t callback) {
	json j;
	j["permissions"] = s.permissions;

	this->post_rest("/api/v8/applications", std::to_string(me.id), "guilds/" + std::to_string(guild_id) + "/commands/" + std::to_string(s.id) + "/permissions", m_put, j.dump(), [callback](json &j, const http_request_completion_t& http) {
		if (callback) {
			callback(confirmation_callback_t("confirmation", confirmation(), http));
		}
	});
}

void cluster::global_command_delete(snowflake id, command_completion_event_t callback) {
	this->post_rest("/api/v9/applications", std::to_string(me.id), "commands/" + std::to_string(id), m_delete, "", [callback](json &j, const http_request_completion_t& http) {
		if (callback) {
			callback(confirmation_callback_t("confirmation", confirmation(), http));
		}
	});
}

void cluster::guild_command_delete(snowflake id, snowflake guild_id, command_completion_event_t callback) {
	this->post_rest("/api/v9/applications", std::to_string(me.id), "guilds/" + std::to_string(guild_id) + "/commands/" + std::to_string(id), m_delete, "", [callback](json &j, const http_request_completion_t& http) {
		if (callback) {
			callback(confirmation_callback_t("confirmation", confirmation(), http));
		}
	});
}

void cluster::message_create(const message &m, command_completion_event_t callback) {
	this->post_rest("/api/v9/channels", std::to_string(m.channel_id), "messages", m_post, m.build_json(), [callback](json &j, const http_request_completion_t& http) {
		if (callback) {
			callback(confirmation_callback_t("message", message().fill_from_json(&j), http));
		}
	}, m.filename, m.filecontent);
}

void cluster::message_edit(const message &m, command_completion_event_t callback) {
	this->post_rest("/api/v9/channels", std::to_string(m.channel_id), "messages/" + std::to_string(m.id), m_patch, m.build_json(true), [callback](json &j, const http_request_completion_t& http) {
		if (callback) {
			callback(confirmation_callback_t("message", message().fill_from_json(&j), http));
		}
	});
}

void cluster::message_crosspost(snowflake message_id, snowflake channel_id, command_completion_event_t callback) {
	this->post_rest("/api/v9/channels", std::to_string(channel_id), "messages/" + std::to_string(message_id) + "/crosspost", m_post, "", [callback](json &j, const http_request_completion_t& http) {
		if (callback) {
			callback(confirmation_callback_t("message", message().fill_from_json(&j), http));
		}
	});
}

void cluster::message_add_reaction(const struct message &m, const std::string &reaction, command_completion_event_t callback) {
	this->post_rest("/api/v9/channels", std::to_string(m.channel_id), "messages/" + std::to_string(m.id) + "/reactions/" + reaction + "/@me", m_put, "", [callback](json &j, const http_request_completion_t& http) {
		if (callback) {
			callback(confirmation_callback_t("confirmation", confirmation(), http));
		}
	});
}

void cluster::message_delete_own_reaction(const struct message &m, const std::string &reaction, command_completion_event_t callback) {
	this->post_rest("/api/v9/channels", std::to_string(m.channel_id), "messages/" + std::to_string(m.id) + "/reactions/" + dpp::url_encode(reaction) + "/@me", m_delete, "", [callback](json &j, const http_request_completion_t& http) {
		if (callback) {
			callback(confirmation_callback_t("confirmation", confirmation(), http));
		}
	});
}

void cluster::message_delete_all_reactions(const struct message &m, command_completion_event_t callback) {
	this->post_rest("/api/v9/channels", std::to_string(m.channel_id), "messages/" + std::to_string(m.id) + "/reactions",  m_delete, "", [callback](json &j, const http_request_completion_t& http) {
		if (callback) {
			callback(confirmation_callback_t("confirmation", confirmation(), http));
		}
	});
}

void cluster::message_delete_reaction_emoji(const struct message &m, const std::string &reaction, command_completion_event_t callback) {
	this->post_rest("/api/v9/channels", std::to_string(m.channel_id), "messages/" + std::to_string(m.id) + "/reactions/" + dpp::url_encode(reaction), m_delete, "", [callback](json &j, const http_request_completion_t& http) {
		if (callback) {
			callback(confirmation_callback_t("confirmation", confirmation(), http));
		}
	});
}


void cluster::message_delete_reaction(const struct message &m, snowflake user_id, const std::string &reaction, command_completion_event_t callback) {
	this->post_rest("/api/v9/channels", std::to_string(m.channel_id), "messages/" + std::to_string(m.id) + "/reactions/" + dpp::url_encode(reaction) + "/" + std::to_string(user_id), m_delete, "", [callback](json &j, const http_request_completion_t& http) {
		if (callback) {
			callback(confirmation_callback_t("confirmation", confirmation(), http));
		}
	});
}

void cluster::message_get_reactions(const struct message &m, const std::string &reaction, snowflake before, snowflake after, snowflake limit, command_completion_event_t callback) {
	std::string parameters;
	if (before) {
		parameters.append("&before=" + std::to_string(before));
	}
	if (after) {
		parameters.append("&after=" + std::to_string(after));
	}
	if (limit) {
		parameters.append("&limit=" + std::to_string(limit));
	}
	if (!parameters.empty()) {
		parameters[0] = '?';
	}
	this->post_rest("/api/v9/channels", std::to_string(m.channel_id), "messages/" + std::to_string(m.id) + "/reactions/" + dpp::url_encode(reaction) + parameters, m_get, "", [callback](json &j, const http_request_completion_t& http) {
		if (callback) {
			user_map users;
			for (auto & curr_user : j) {
				users[SnowflakeNotNull(&curr_user, "id")] = user().fill_from_json(&curr_user);
			}
			callback(confirmation_callback_t("user_map", users, http));
		}
	});
}

void cluster::message_get(snowflake message_id, snowflake channel_id, command_completion_event_t callback) {
	this->post_rest("/api/v9/channels", std::to_string(channel_id), "messages/" + std::to_string(message_id), m_get, "", [callback](json &j, const http_request_completion_t& http) {
		if (callback) {
			callback(confirmation_callback_t("message", message().fill_from_json(&j), http));
		}
	});
}

void cluster::message_delete(snowflake message_id, snowflake channel_id, command_completion_event_t callback) {
	this->post_rest("/api/v9/channels", std::to_string(channel_id), "messages/" + std::to_string(message_id), m_delete, "", [callback](json &j, const http_request_completion_t& http) {
		if (callback) {
			callback(confirmation_callback_t("confirmation", confirmation(), http));
		}
	});
}

void cluster::message_delete_bulk(const std::vector<snowflake>& message_ids, snowflake channel_id, command_completion_event_t callback) {
	json j;
	for (auto & m : message_ids) {
		j.push_back(std::to_string(m));
	}
	this->post_rest("/api/v9/channels", std::to_string(channel_id), "messages/bulk-delete", m_delete, j.dump(), [callback](json &j, const http_request_completion_t& http) {
		if (callback) {
			callback(confirmation_callback_t("confirmation", confirmation(), http));
		}
	});
}

void cluster::channel_create(const class channel &c, command_completion_event_t callback) {
	this->post_rest("/api/v9/guilds", std::to_string(c.guild_id), "channels", m_post, c.build_json(), [callback](json &j, const http_request_completion_t& http) {
		if (callback) {
			callback(confirmation_callback_t("channel", channel().fill_from_json(&j), http));
		}
	});
}

void cluster::channel_edit(const class channel &c, command_completion_event_t callback) {
	json j = c.build_json(true);
	auto p = j.find("position");
	if (p != j.end()) {
		j.erase(p);
	}
	this->post_rest("/api/v9/channels", std::to_string(c.id), "", m_patch, j.dump(), [callback](json &j, const http_request_completion_t& http) {
		if (callback) {
			callback(confirmation_callback_t("channel", channel().fill_from_json(&j), http));
		}
	});
}

void cluster::channel_get(snowflake c, command_completion_event_t callback) {
	this->post_rest("/api/v9/channels", std::to_string(c), "", m_get, "", [callback](json &j, const http_request_completion_t& http) {
		if (callback) {
			callback(confirmation_callback_t("channel", channel().fill_from_json(&j), http));
		}
	});
}

void cluster::channel_typing(const class channel &c, command_completion_event_t callback) {
	this->post_rest("/api/v9/channels", std::to_string(c.id), "typing", m_post, "", [callback](json &j, const http_request_completion_t& http) {
		if (callback) {
			callback(confirmation_callback_t("confirmation", confirmation(), http));
		}
	});
}

void cluster::message_pin(snowflake channel_id, snowflake message_id, command_completion_event_t callback) {
	this->post_rest("/api/v9/channels", std::to_string(channel_id), "pins/" + std::to_string(message_id), m_put, "", [callback](json &j, const http_request_completion_t& http) {
		if (callback) {
			callback(confirmation_callback_t("confirmation", confirmation(), http));
		}
	});
}

void cluster::message_unpin(snowflake channel_id, snowflake message_id, command_completion_event_t callback) {
	this->post_rest("/api/v9/channels", std::to_string(channel_id), "pins/" + std::to_string(message_id), m_delete, "", [callback](json &j, const http_request_completion_t& http) {
		if (callback) {
			callback(confirmation_callback_t("confirmation", confirmation(), http));
		}
	});
}

void cluster::channel_edit_position(const class channel &c, command_completion_event_t callback) {
	json j({ {"id", c.id}, {"position", c.position}  });
	this->post_rest("/api/v9/guilds", std::to_string(c.guild_id), "channels/" + std::to_string(c.id), m_patch, j.dump(), [callback](json &j, const http_request_completion_t& http) {
		if (callback) {
			callback(confirmation_callback_t("channel", channel().fill_from_json(&j), http));
		}
	});
}

void cluster::channel_edit_permissions(const class channel &c, snowflake overwrite_id, uint32_t allow, uint32_t deny, bool member, command_completion_event_t callback) {
	json j({ {"allow", std::to_string(allow)}, {"deny", std::to_string(deny)}, {"type", member ? 1 : 0}  });
	this->post_rest("/api/v9/channels", std::to_string(c.id), "permissions/" + std::to_string(overwrite_id), m_put, j.dump(), [callback](json &j, const http_request_completion_t& http) {
		if (callback) {
			callback(confirmation_callback_t("confirmation", confirmation(), http));
		}
	});
}

void cluster::channel_follow_news(const class channel &c, snowflake target_channel_id, command_completion_event_t callback) {
	json j({ {"webhook_channel_id", target_channel_id} });
	this->post_rest("/api/v9/channels", std::to_string(c.id), "followers", m_post, j.dump(), [callback](json &j, const http_request_completion_t& http) {
		if (callback) {
			callback(confirmation_callback_t("confirmation", confirmation(), http));
		}
	});
}

void cluster::channel_delete_permission(const class channel &c, snowflake overwrite_id, command_completion_event_t callback) {
	this->post_rest("/api/v9/channels", std::to_string(c.id), "permissions/" + std::to_string(overwrite_id), m_delete, "", [callback](json &j, const http_request_completion_t& http) {
		if (callback) {
			callback(confirmation_callback_t("confirmation", confirmation(), http));
		}
	});
}

void cluster::invite_get(const std::string &invitecode, command_completion_event_t callback) {
	this->post_rest("/api/v9/invites", dpp::url_encode(invitecode), "?with_counts=true", m_get, "", [callback](json &j, const http_request_completion_t& http) {
		if (callback) {
			callback(confirmation_callback_t("invite", invite().fill_from_json(&j), http));
		}
	});
}

void cluster::channel_invites_get(const class channel &c, command_completion_event_t callback) {
	this->post_rest("/api/v9/channels", std::to_string(c.id), "invites", m_get, "", [callback](json &j, const http_request_completion_t& http) {
		invite_map invites;
		for (auto & curr_invite : j) {
			invites[StringNotNull(&curr_invite, "code")] = invite().fill_from_json(&curr_invite);
		}
		if (callback) {
			callback(confirmation_callback_t("invite_map", invites, http));
		}
	});
}

void cluster::guild_commands_get(snowflake guild_id, command_completion_event_t callback) {
	this->post_rest("/api/v9/applications", std::to_string(me.id), "/guilds/" + std::to_string(guild_id) + "/commands", m_get, "", [callback](json &j, const http_request_completion_t& http) {
		slashcommand_map slashcommands;
		for (auto & curr_slashcommand : j) {
			slashcommands[StringNotNull(&curr_slashcommand, "id")] = slashcommand().fill_from_json(&curr_slashcommand);
		}
		if (callback) {
			callback(confirmation_callback_t("slashcommand_map", slashcommands, http));
		}
	});
}

void cluster::global_commands_get(command_completion_event_t callback) {
	this->post_rest("/api/v9/applications", std::to_string(me.id), "commands", m_get, "", [callback](json &j, const http_request_completion_t& http) {
		slashcommand_map slashcommands;
		for (auto & curr_slashcommand : j) {
			slashcommands[StringNotNull(&curr_slashcommand, "id")] = slashcommand().fill_from_json(&curr_slashcommand);
		}
		if (callback) {
			callback(confirmation_callback_t("slashcommand_map", slashcommands, http));
		}
	});
}


void cluster::get_guild_invites(snowflake guild_id, command_completion_event_t callback) {
	this->post_rest("/api/v9/guilds", std::to_string(guild_id), "invites", m_get, "", [callback](json &j, const http_request_completion_t& http) {
		invite_map invites;
		for (auto & curr_invite : j) {
			invites[StringNotNull(&curr_invite, "code")] = invite().fill_from_json(&curr_invite);
		}
		if (callback) {
			callback(confirmation_callback_t("invite_map", invites, http));
		}
	});
}

void cluster::guild_get_integrations(snowflake guild_id, command_completion_event_t callback) {
	this->post_rest("/api/v9/guilds", std::to_string(guild_id), "integrations", m_get, "", [callback](json &j, const http_request_completion_t& http) {
		integration_map integrations;
		for (auto & curr_integration : j) {
			integrations[SnowflakeNotNull(&curr_integration, "id")] = integration().fill_from_json(&curr_integration);
		}
		if (callback) {
			callback(confirmation_callback_t("integration_map", integrations, http));
		}
	});
}

void cluster::guild_get_widget(snowflake guild_id, command_completion_event_t callback) {
	this->post_rest("/api/v9/guilds", std::to_string(guild_id), "widget", m_get, "", [callback](json &j, const http_request_completion_t& http) {
		if (callback) {
			callback(confirmation_callback_t("guild_widget", guild_widget().fill_from_json(&j), http));
		}
	});
}

void cluster::guild_get_vanity(snowflake guild_id, command_completion_event_t callback) {
	this->post_rest("/api/v9/guilds", std::to_string(guild_id), "vanity-url", m_get, "", [callback](json &j, const http_request_completion_t& http) {
		if (callback) {
			callback(confirmation_callback_t("invite", invite().fill_from_json(&j), http));
		}
	});
}

void cluster::guild_edit_widget(snowflake guild_id, const class guild_widget &gw, command_completion_event_t callback) {
	this->post_rest("/api/v9/guilds", std::to_string(guild_id), "widget", m_patch, gw.build_json(), [callback](json &j, const http_request_completion_t& http) {
		if (callback) {
			callback(confirmation_callback_t("guild_widget", guild_widget().fill_from_json(&j), http));
		}
	});
}

void cluster::guild_modify_integration(snowflake guild_id, const class integration &i, command_completion_event_t callback) {
	this->post_rest("/api/v9/guilds", std::to_string(guild_id), "integrations/" + std::to_string(i.id), m_patch, i.build_json(), [callback](json &j, const http_request_completion_t& http) {
		if (callback) {
			callback(confirmation_callback_t("confirmation", confirmation(), http));
		}
	});
}

void cluster::guild_delete_integration(snowflake guild_id, snowflake integration_id, command_completion_event_t callback) {
	this->post_rest("/api/v9/guilds", std::to_string(guild_id), "integrations/" + std::to_string(integration_id), m_delete, "", [callback](json &j, const http_request_completion_t& http) {
		if (callback) {
			callback(confirmation_callback_t("confirmation", confirmation(), http));
		}
	});
}

void cluster::guild_sync_integration(snowflake guild_id, snowflake integration_id, command_completion_event_t callback) {
	this->post_rest("/api/v9/guilds", std::to_string(guild_id), "integrations/" + std::to_string(integration_id), m_post, "", [callback](json &j, const http_request_completion_t& http) {
		if (callback) {
			callback(confirmation_callback_t("confirmation", confirmation(), http));
		}
	});
}



void cluster::channel_invite_create(const class channel &c, const class invite &i, command_completion_event_t callback) {
	this->post_rest("/api/v9/channels", std::to_string(c.id), "invites", m_post, i.build_json(), [callback](json &j, const http_request_completion_t& http) {
		if (callback) {
			callback(confirmation_callback_t("invite", invite().fill_from_json(&j), http));
		}
	});
}

void cluster::pins_get(snowflake channel_id, command_completion_event_t callback) {
	this->post_rest("/api/v9/channels", std::to_string(channel_id), "pins", m_get, "", [callback](json &j, const http_request_completion_t& http) {
		message_map pins_messages;
		for (auto & curr_message : j) {
			pins_messages[SnowflakeNotNull(&curr_message, "id")] = message().fill_from_json(&curr_message);
		}
		if (callback) {
		callback(confirmation_callback_t("message_map", pins_messages, http));
		}
	});
}

void cluster::gdm_add(snowflake channel_id, snowflake user_id, const std::string &access_token, const std::string &nick, command_completion_event_t callback) {
	json params;
	params["access_token"] = access_token;
	params["nick"] = nick;
	this->post_rest("/api/v9/channels", std::to_string(channel_id), "recipients/" + std::to_string(user_id), m_put, params.dump(), [callback](json &j, const http_request_completion_t& http) {
	if (callback) {
			callback(confirmation_callback_t("confirmation", confirmation(), http));
		}
	});
}

void cluster::gdm_remove(snowflake channel_id, snowflake user_id, command_completion_event_t callback) {
	this->post_rest("/api/v9/channels", std::to_string(channel_id), "recipients/" + std::to_string(user_id), m_delete, "", [callback](json &j, const http_request_completion_t& http) {
		if (callback) {
			callback(confirmation_callback_t("confirmation", confirmation(), http));
		}
	});
}

void cluster::invite_delete(const std::string &invitecode, command_completion_event_t callback) {
	this->post_rest("/api/v9/invites", dpp::url_encode(invitecode), "", m_delete, "", [callback](json &j, const http_request_completion_t& http) {
		if (callback) {
			callback(confirmation_callback_t("invite", invite().fill_from_json(&j), http));
		}
	});
}

void cluster::channel_delete(snowflake channel_id, command_completion_event_t callback) {
	this->post_rest("/api/v9/channels", std::to_string(channel_id), "", m_delete, "", [callback](json &j, const http_request_completion_t& http) {
		if (callback) {
			callback(confirmation_callback_t("confirmation", confirmation(), http));
		}
	});
}

void cluster::guild_create(const class guild &g, command_completion_event_t callback) {
	this->post_rest("/api/v9/guilds", "", "", m_post, g.build_json(), [callback](json &j, const http_request_completion_t& http) {
		if (callback) {
			callback(confirmation_callback_t("guild", guild().fill_from_json(nullptr, &j), http));
		}
	});
}

void cluster::guild_edit(const class guild &g, command_completion_event_t callback) {
	this->post_rest("/api/v9/guilds", std::to_string(g.id), "", m_patch, g.build_json(true), [callback](json &j, const http_request_completion_t& http) {
		if (callback) {
			callback(confirmation_callback_t("guild", guild().fill_from_json(nullptr, &j), http));
		}
	});
}

void cluster::guild_get(snowflake guild_id, command_completion_event_t callback) {
	this->post_rest("/api/v9/guilds", std::to_string(guild_id), "", m_get, "", [callback](json &j, const http_request_completion_t& http) {
		if (callback) {
			callback(confirmation_callback_t("guild", guild().fill_from_json(nullptr, &j), http));
		}
	});
}

void cluster::guild_get_preview(snowflake guild_id, command_completion_event_t callback) {
	this->post_rest("/api/v9/guilds", std::to_string(guild_id), "preview", m_get, "", [callback](json &j, const http_request_completion_t& http) {
		if (callback) {
			callback(confirmation_callback_t("guild", guild().fill_from_json(nullptr, &j), http));
		}
	});
}

void cluster::guild_get_member(snowflake guild_id, snowflake user_id, command_completion_event_t callback) {
	this->post_rest("/api/v9/guilds", std::to_string(guild_id), "member/" + std::to_string(user_id), m_get, "", [callback, guild_id, user_id](json &j, const http_request_completion_t& http) {
		if (callback) {
			callback(confirmation_callback_t("guild_member", guild_member().fill_from_json(&j, guild_id, user_id), http));
		}
	});
}

void cluster::guild_add_member(const guild_member& gm, const std::string &access_token, command_completion_event_t callback) {
	json j;
	try {
		j = json::parse(gm.build_json());
	}
	catch (const std::exception &e) {
		log(ll_error, fmt::format("guild_add_member(): {}", e.what()));
		return;
	}
	j["access_token"] = access_token;
	this->post_rest("/api/v9/guilds", std::to_string(gm.guild_id), "members/" + std::to_string(gm.user_id), m_put, j.dump(), [callback](json &j, const http_request_completion_t& http) {
		if (callback) {
			callback(confirmation_callback_t("confirmation", confirmation(), http));
		}
	});
}

void cluster::guild_edit_member(const guild_member& gm, command_completion_event_t callback) {
	this->post_rest("/api/v9/guilds", std::to_string(gm.guild_id), "members/" + std::to_string(gm.user_id), m_patch, gm.build_json(), [&gm, callback](json &j, const http_request_completion_t& http) {
		if (callback) {
			callback(confirmation_callback_t("guild_member", guild_member().fill_from_json(&j, gm.guild_id, gm.user_id), http));
		}
	});
}

void cluster::guild_member_move(const snowflake channel_id, const snowflake guild_id, const snowflake user_id, command_completion_event_t callback) {
    json j;
    j["channel_id"] = channel_id;

    this->post_rest("/api/v9/guilds", std::to_string(guild_id), "members/" + std::to_string(user_id), m_patch, j.dump(), [guild_id, user_id, callback](json &j, const http_request_completion_t& http) {
        if (callback) {
            callback(confirmation_callback_t("guild_member", guild_member().fill_from_json(&j, guild_id, user_id), http));
        }
    });
}

void cluster::guild_set_nickname(snowflake guild_id, const std::string &nickname, command_completion_event_t callback) {
	std::string o;
	if (nickname.empty()) {
		o = "{\"nickname\": null}";
	} else {
		o = json({{"nickname", nickname}}).dump();
	}
	this->post_rest("/api/v9/guilds", std::to_string(guild_id), "members/@me/nick", m_patch, o, [callback](json &j, const http_request_completion_t& http) {
		if (callback) {
			callback(confirmation_callback_t("confirmation", confirmation(), http));
		}
	});
}

void cluster::guild_member_add_role(snowflake guild_id, snowflake user_id, snowflake role_id, command_completion_event_t callback) {
	this->post_rest("/api/v9/guilds", std::to_string(guild_id), "members/" + std::to_string(user_id) + "/roles/" + std::to_string(role_id), m_put, "", [callback](json &j, const http_request_completion_t& http) {
		if (callback) {
			callback(confirmation_callback_t("confirmation", confirmation(), http));
		}
	});
}

void cluster::guild_member_delete_role(snowflake guild_id, snowflake user_id, snowflake role_id, command_completion_event_t callback) {
	this->post_rest("/api/v9/guilds", std::to_string(guild_id), "members/" + std::to_string(user_id) + "/roles/" + std::to_string(role_id), m_delete, "", [callback](json &j, const http_request_completion_t& http) {
		if (callback) {
			callback(confirmation_callback_t("confirmation", confirmation(), http));
		}
	});
}

void cluster::guild_member_delete(snowflake guild_id, snowflake user_id, command_completion_event_t callback) {
	this->post_rest("/api/v9/guilds", std::to_string(guild_id), "members/" + std::to_string(user_id), m_delete, "", [callback](json &j, const http_request_completion_t& http) {
		if (callback) {
			callback(confirmation_callback_t("confirmation", confirmation(), http));
		}
	});
}

void cluster::guild_ban_add(snowflake guild_id, snowflake user_id, uint32_t delete_message_days, const std::string &reason, command_completion_event_t callback) {
	json j;
	if (delete_message_days > 7)
		delete_message_days = 7;
	if (!reason.empty())
		j["reason"] = reason;
	if (delete_message_days)
		j["delete_message_days"] = delete_message_days;
	this->post_rest("/api/v9/guilds", std::to_string(guild_id), "bans/" + std::to_string(user_id), m_put, "", [callback](json &j, const http_request_completion_t& http) {
		if (callback) {
			callback(confirmation_callback_t("confirmation", confirmation(), http));
		}
	});
}

void cluster::guild_ban_delete(snowflake guild_id, snowflake user_id, command_completion_event_t callback) {
	this->post_rest("/api/v9/guilds", std::to_string(guild_id), "bans/" + std::to_string(user_id), m_delete, "", [callback](json &j, const http_request_completion_t& http) {
		if (callback) {
			callback(confirmation_callback_t("confirmation", confirmation(), http));
		}
	});
}



void cluster::guild_get_members(snowflake guild_id, command_completion_event_t callback) {
	this->post_rest("/api/v9/guilds", std::to_string(guild_id), "members", m_get, "", [callback, guild_id](json &j, const http_request_completion_t& http) {
		guild_member_map guild_members;
		for (auto & curr_member : j) {
			guild_member gm;
			snowflake user_id = 0;
			if (curr_member.find("user") != curr_member.end()) {
				user_id = SnowflakeNotNull(&(curr_member["user"]), "id");
			}
			guild_members[SnowflakeNotNull(&curr_member, "id")] = guild_member().fill_from_json(&curr_member, guild_id, user_id);
		}
		if (callback) {
				callback(confirmation_callback_t("guild_member_map", guild_members, http));
		}
	});
}


void cluster::template_get(const std::string &code, command_completion_event_t callback) {
	this->post_rest("/api/v9/guilds", "templates", code, m_get, "", [callback](json &j, const http_request_completion_t& http) {
		if (callback) {
			callback(confirmation_callback_t("dtemplate", dtemplate().fill_from_json(&j), http));
		}
	});
}

void cluster::guild_create_from_template(const std::string &code, const std::string &name, command_completion_event_t callback) {
	json params;
	params["name"] = name;
	this->post_rest("/api/v9/guilds", "templates", code, m_post, params.dump(), [callback](json &j, const http_request_completion_t& http) {
		if (callback) {
			callback(confirmation_callback_t("guild", guild().fill_from_json(nullptr, &j), http));
		}
	});
}

void cluster::guild_templates_get(snowflake guild_id, command_completion_event_t callback) {
	this->post_rest("/api/v9/guilds", std::to_string(guild_id), "templates", m_get, "", [callback](json &j, const http_request_completion_t& http) {
		dtemplate_map dtemplates;
		for (auto & curr_dtemplate : j) {
			dtemplates[SnowflakeNotNull(&curr_dtemplate, "id")] = dtemplate().fill_from_json(&curr_dtemplate);
		}
		if (callback) {
				callback(confirmation_callback_t("dtemplate_map", dtemplates, http));
		}
	});
}

void cluster::guild_template_create(snowflake guild_id, const std::string &name, const std::string &description, command_completion_event_t callback) {
	json params;
	params["name"] = name;
	params["description"] = description;
	this->post_rest("/api/v9/guilds", std::to_string(guild_id), "templates", m_post, params.dump(), [callback](json &j, const http_request_completion_t& http) {
		if (callback) {
			callback(confirmation_callback_t("dtemplate", dtemplate().fill_from_json(&j), http));
		}
	});
}

void cluster::guild_template_sync(snowflake guild_id, const std::string &code, command_completion_event_t callback) {
	this->post_rest("/api/v9/guilds", std::to_string(guild_id), "templates/" + code, m_put, "", [callback](json &j, const http_request_completion_t& http) {
		if (callback) {
			callback(confirmation_callback_t("dtemplate", dtemplate().fill_from_json(&j), http));
		}
	});
}

void cluster::guild_template_modify(snowflake guild_id, const std::string &code, const std::string &name, const std::string &description, command_completion_event_t callback) {
	json params;
	params["name"] = name;
	params["description"] = description;
	this->post_rest("/api/v9/guilds", std::to_string(guild_id), "templates/" + code, m_patch, params.dump(), [callback](json &j, const http_request_completion_t& http) {
		if (callback) {
			callback(confirmation_callback_t("dtemplate", dtemplate().fill_from_json(&j), http));
		}
	});
}

void cluster::guild_template_delete(snowflake guild_id, const std::string &code, command_completion_event_t callback) {
	this->post_rest("/api/v9/guilds", std::to_string(guild_id), "templates/" + code, m_delete, "", [callback](json &j, const http_request_completion_t& http) {
		if (callback) {
			callback(confirmation_callback_t("dtemplate", dtemplate().fill_from_json(&j), http));
		}
	});
}

void cluster::user_get(snowflake user_id, command_completion_event_t callback) {
	this->post_rest("/api/v9/users", std::to_string(user_id), "", m_get, "", [callback](json &j, const http_request_completion_t& http) {
		if (callback) {
			callback(confirmation_callback_t("user", user().fill_from_json(&j), http));
		}
	});
}

void cluster::current_user_get(command_completion_event_t callback) {
	this->post_rest("/api/v9/users", "@me", "", m_get, "", [callback](json &j, const http_request_completion_t& http) {
		if (callback) {
			callback(confirmation_callback_t("user", user().fill_from_json(&j), http));
		}
	});
}

void cluster::current_user_get_guilds(command_completion_event_t callback) {
	this->post_rest("/api/v9/users", "@me", "guilds", m_get, "", [callback](json &j, const http_request_completion_t& http) {
		if (callback) {
			guild_map guilds;
			for (auto & curr_guild : j) {
				guilds[SnowflakeNotNull(&curr_guild, "id")] = guild().fill_from_json(nullptr, &curr_guild);
			}
			callback(confirmation_callback_t("guild_map", guilds, http));
		}
	});
}

void cluster::guild_delete(snowflake guild_id, command_completion_event_t callback) {
	this->post_rest("/api/v9/guilds", std::to_string(guild_id), "", m_delete, "", [callback](json &j, const http_request_completion_t& http) {
		if (callback) {
			callback(confirmation_callback_t("confirmation", confirmation(), http));
		}
	});
}

void cluster::role_create(const class role &r, command_completion_event_t callback) {
	this->post_rest("/api/v9/channels", std::to_string(r.guild_id), "roles", m_post, r.build_json(), [r, callback](json &j, const http_request_completion_t& http) {
		if (callback) {
			callback(confirmation_callback_t("role", role().fill_from_json(r.guild_id, &j), http));
		}
	});
}

void cluster::role_edit(const class role &r, command_completion_event_t callback) {
	json j = r.build_json(true);
	auto p = j.find("position");
	if (p != j.end()) {
		j.erase(p);
	}
	this->post_rest("/api/v9/guilds", std::to_string(r.guild_id), "roles/" + std::to_string(r.id) , m_patch, j.dump(), [r, callback](json &j, const http_request_completion_t& http) {
		if (callback) {
			callback(confirmation_callback_t("role", role().fill_from_json(r.guild_id, &j), http));
		}
	});
}

void cluster::guild_get_bans(snowflake guild_id, command_completion_event_t callback) {
	this->post_rest("/api/v9/guilds", std::to_string(guild_id), "bans", m_get, "", [callback](json &j, const http_request_completion_t& http) {
		ban_map bans;
		for (auto & curr_ban : j) {
			bans[SnowflakeNotNull(&curr_ban, "user_id")] = ban().fill_from_json(&curr_ban);
		}
		if (callback) {
			callback(confirmation_callback_t("ban_map", bans, http));
		}
	});
}

void cluster::guild_get_ban(snowflake guild_id, snowflake user_id, command_completion_event_t callback) {
	this->post_rest("/api/v9/guilds", std::to_string(guild_id), "bans/" + std::to_string(user_id), m_get, "", [callback](json &j, const http_request_completion_t& http) {
		if (callback) {
			callback(confirmation_callback_t("ban", ban().fill_from_json(&j), http));
		}
	});
}

void cluster::guild_emojis_get(snowflake guild_id, command_completion_event_t callback) {
	this->post_rest("/api/v9/guilds", std::to_string(guild_id), "emojis", m_get, "", [guild_id, callback](json &j, const http_request_completion_t& http) {
		if (callback) {
			emoji_map emojis;
			for (auto & curr_emoji : j) {
				emojis[SnowflakeNotNull(&curr_emoji, "id")] = emoji().fill_from_json(&curr_emoji);
			}
			callback(confirmation_callback_t("emoji_map", emojis, http));
		}
	});
}

void cluster::guild_emoji_get(snowflake guild_id, snowflake emoji_id, command_completion_event_t callback) {
	this->post_rest("/api/v9/guilds", std::to_string(guild_id), "emojis/" + std::to_string(emoji_id), m_get, "", [guild_id, callback](json &j, const http_request_completion_t& http) {
		if (callback) {
			callback(confirmation_callback_t("emoji", emoji().fill_from_json(&j), http));
		}
	});
}

void cluster::guild_emoji_create(snowflake guild_id, const class emoji& newemoji, command_completion_event_t callback) {
	this->post_rest("/api/v9/guilds", std::to_string(guild_id), "emojis", m_post, newemoji.build_json(), [guild_id, callback](json &j, const http_request_completion_t& http) {
		if (callback) {
			callback(confirmation_callback_t("emoji", emoji().fill_from_json(&j), http));
		}
	});
}

void cluster::guild_emoji_edit(snowflake guild_id, const class emoji& newemoji, command_completion_event_t callback) {
	this->post_rest("/api/v9/guilds", std::to_string(guild_id), "emojis/" + std::to_string(newemoji.id), m_patch, newemoji.build_json(), [guild_id, callback](json &j, const http_request_completion_t& http) {
		if (callback) {
			callback(confirmation_callback_t("emoji", emoji().fill_from_json(&j), http));
		}
	});
}

void cluster::guild_emoji_delete(snowflake guild_id, snowflake emoji_id, command_completion_event_t callback) {
	this->post_rest("/api/v9/guilds", std::to_string(guild_id), "emojis/" + std::to_string(emoji_id), m_delete, "", [guild_id, callback](json &j, const http_request_completion_t& http) {
		if (callback) {
			callback(confirmation_callback_t("confirmation", confirmation(), http));
		}
	});
}

void cluster::guild_get_prune_counts(snowflake guild_id, const struct prune& pruneinfo, command_completion_event_t callback) {
	this->post_rest("/api/v9/guilds", std::to_string(guild_id), "prune", m_get, pruneinfo.build_json(false), [guild_id, callback](json &j, const http_request_completion_t& http) {
		if (callback) {
			callback(confirmation_callback_t("prune", prune().fill_from_json(&j), http));
		}
	});
}

void cluster::guild_begin_prune(snowflake guild_id, const struct prune& pruneinfo, command_completion_event_t callback) {
	this->post_rest("/api/v9/guilds", std::to_string(guild_id), "prune", m_get, pruneinfo.build_json(true), [guild_id, callback](json &j, const http_request_completion_t& http) {
		if (callback) {
			callback(confirmation_callback_t("prune", prune().fill_from_json(&j), http));
		}
	});
}

void cluster::guild_get_voice_regions(snowflake guild_id, command_completion_event_t callback) {
	this->post_rest("/api/v9/guilds", std::to_string(guild_id), "regions", m_get, "", [guild_id, callback](json &j, const http_request_completion_t& http) {
		voiceregion_map voiceregions;
		for (auto & curr_region : j) {
			voiceregions[StringNotNull(&curr_region, "id")] = voiceregion().fill_from_json(&j);
		}
		callback(confirmation_callback_t("voiceregion_map", voiceregions, http));
	});
}

void cluster::get_voice_regions(command_completion_event_t callback) {
	this->post_rest("/voice/v9/regions", "", "", m_get, "", [callback](json &j, const http_request_completion_t& http) {
		voiceregion_map voiceregions;
		for (auto & curr_region : j) {
			voiceregions[StringNotNull(&curr_region, "id")] = voiceregion().fill_from_json(&j);
		}
		callback(confirmation_callback_t("voiceregion_map", voiceregions, http));
	});
}


void cluster::roles_get(snowflake guild_id, command_completion_event_t callback) {
	this->post_rest("/api/v9/guilds", std::to_string(guild_id), "roles", m_get, "", [guild_id, callback](json &j, const http_request_completion_t& http) {
		if (callback) {
			role_map roles;
			for (auto & curr_role : j) {
				roles[SnowflakeNotNull(&curr_role, "id")] = role().fill_from_json(guild_id, &curr_role);
			}
			callback(confirmation_callback_t("role_map", roles, http));
		}
	});
}

void cluster::channels_get(snowflake guild_id, command_completion_event_t callback) {
	this->post_rest("/api/v9/guilds", std::to_string(guild_id), "channels", m_get, "", [callback](json &j, const http_request_completion_t& http) {
		if (callback) {
			channel_map channels;
			for (auto & curr_channel: j) {
				channels[SnowflakeNotNull(&curr_channel, "id")] = channel().fill_from_json(&curr_channel);
			}
			callback(confirmation_callback_t("channel_map", channels, http));
		}
	});
}

void cluster::messages_get(snowflake channel_id, snowflake around, snowflake before, snowflake after, snowflake limit, command_completion_event_t callback) {
	std::string parameters;
	if (around) {
		parameters.append("&around=" + std::to_string(around));
	}
	if (before) {
		parameters.append("&before=" + std::to_string(before));
	}
	if (after) {
		parameters.append("&after=" + std::to_string(after));
	}
	if (limit) {
		parameters.append("&limit=" + std::to_string(limit));
	}
	if (!parameters.empty()) {
		parameters[0] = '?';
	}
	this->post_rest("/api/v9/channels", std::to_string(channel_id), "messages" + parameters, m_get, json(), [channel_id, callback](json &j, const http_request_completion_t& http) {
		if (callback) {
			message_map messages;
			for (auto & curr_message : j) {
				messages[SnowflakeNotNull(&curr_message, "id")] = message().fill_from_json(&curr_message);
			}
			callback(confirmation_callback_t("message_map", messages, http));
		}
	});
}

void cluster::role_edit_position(const class role &r, command_completion_event_t callback) {
	json j({ {"id", r.id}, {"position", r.position}  });
	this->post_rest("/api/v9/guilds", std::to_string(r.guild_id), "roles/" + std::to_string(r.id), m_patch, j.dump(), [r, callback](json &j, const http_request_completion_t& http) {
		if (callback) {
			callback(confirmation_callback_t("role", role().fill_from_json(r.guild_id, &j), http));
		}
	});
}

void cluster::role_delete(snowflake guild_id, snowflake role_id, command_completion_event_t callback) {
	this->post_rest("/api/v9/guilds", std::to_string(guild_id), "roles/" + std::to_string(role_id), m_delete, "", [callback](json &j, const http_request_completion_t& http) {
		if (callback) {
			callback(confirmation_callback_t("confirmation", confirmation(), http));
		}
	});
}

void cluster::current_user_edit(const std::string &nickname, const std::string& image_blob, image_type type, command_completion_event_t callback) {
	json j = json::parse("{\"nickname\": null}");
	if (!nickname.empty()) {
		j["nickname"] = nickname;
	}
	if (!image_blob.empty()) {
		static std::map<image_type, std::string> mimetypes = {
			{ i_gif, "image/gif" },
			{ i_jpg, "image/jpeg" },
			{ i_png, "image/png" }
		};
		if (image_blob.size() > MAX_EMOJI_SIZE) {
			throw std::runtime_error("User icon file exceeds discord limit of 256 kilobytes");
		}
		j["avatar"] = "data:" + mimetypes[type] + ";base64," + base64_encode((unsigned char const*)image_blob.data(), image_blob.length());
	}
	this->post_rest("/api/v9/users", "@me", "", m_patch, j.dump(), [callback](json &j, const http_request_completion_t& http) {
		if (callback) {
			callback(confirmation_callback_t("user", user().fill_from_json(&j), http));
		}
	});
}

void cluster::current_user_leave_guild(snowflake guild_id, command_completion_event_t callback) {
	 this->post_rest("/api/v9/users", "@me", "guilds/" + std::to_string(guild_id), m_delete, "", [callback](json &j, const http_request_completion_t& http) {
		if (callback) {
			callback(confirmation_callback_t("confirmation", confirmation(), http));
		}
	 });
}

void cluster::thread_create(const std::string& thread_name, snowflake channel_id, uint16_t auto_archive_duration, channel_type thread_type, command_completion_event_t callback)
{
	json j;
	j["name"] = thread_name;
	j["auto_archive_duration"] = auto_archive_duration;
	j["type"] = thread_type;
	this->post_rest("/api/v9/channels", std::to_string(channel_id), "threads", m_post, j.dump(), [callback](json &j, const http_request_completion_t& http) {
		if (callback) {
			callback(confirmation_callback_t("channel", channel().fill_from_json(&j), http));
		}
	});
}
void cluster::thread_create_with_message(const std::string& thread_name, snowflake channel_id, snowflake message_id, uint16_t auto_archive_duration, command_completion_event_t callback)
{
	json j;
	j["name"] = thread_name;
	j["auto_archive_duration"] = auto_archive_duration;
	this->post_rest("/api/v9/channels", std::to_string(channel_id), "messages/" + std::to_string(message_id) + "/threads", m_post, j.dump(), [callback](json &j, const http_request_completion_t& http) {
		if (callback) {
			callback(confirmation_callback_t("channel", channel().fill_from_json(&j), http));
		}
	});
}

void cluster::current_user_join_thread(snowflake thread_id, command_completion_event_t callback) {
	this->post_rest("/api/v9/channels", std::to_string(thread_id), "/thread-members/@me", m_put, "", [callback](json &j, const http_request_completion_t& http) {
		if (callback) {
			callback(confirmation_callback_t("confirmation", confirmation(), http));
		}
	});
}

void cluster::current_user_leave_thread(snowflake thread_id, command_completion_event_t callback) {
	this->post_rest("/api/v9/channels", std::to_string(thread_id), "/thread-members/@me", m_delete, "", [callback](json &j, const http_request_completion_t& http) {
		if (callback) {
			callback(confirmation_callback_t("confirmation", confirmation(), http));
		}
	});
}

void cluster::thread_member_add(snowflake thread_id, snowflake user_id, command_completion_event_t callback) {
	this->post_rest("/api/v9/channels", std::to_string(thread_id), "/thread-members/" + std::to_string(user_id), m_put, "", [callback](json &j, const http_request_completion_t& http) {
		if (callback) {
			callback(confirmation_callback_t("confirmation", confirmation(), http));
		}
	});
}

void cluster::thread_member_remove(snowflake thread_id, snowflake user_id, command_completion_event_t callback) {
	this->post_rest("/api/v9/channels", std::to_string(thread_id), "/thread-members/" + std::to_string(user_id), m_delete, "", [callback](json &j, const http_request_completion_t& http) {
		if (callback) {
			callback(confirmation_callback_t("confirmation", confirmation(), http));
		}
	});
}

void cluster::get_thread_members(snowflake thread_id, command_completion_event_t callback) {
	this->post_rest("/api/v9/channels", std::to_string(thread_id), "/threads-members", m_get, "", [callback](json &j, const http_request_completion_t& http) {
		if (callback) {
			thread_member_map thread_members;
			for (auto& curr_member : j) {
				thread_members[SnowflakeNotNull(&curr_member, "user_id")] = thread_member().fill_from_json(&curr_member);
			}
			callback(confirmation_callback_t("thread_member_map", thread_members, http));
		}
	});
}

void cluster::get_active_threads(snowflake channel_id, command_completion_event_t callback) {
	this->post_rest("/api/v9/channels", std::to_string(channel_id), "/threads/active", m_get, "", [callback](json &j, const http_request_completion_t& http) {
		if (callback) {
			channel_map threads;
			for (auto &curr_thread : j) {
				threads[SnowflakeNotNull(&curr_thread, "id")] = channel().fill_from_json(&curr_thread);
			}
			callback(confirmation_callback_t("channel_map", threads, http));
		}
	});
}

void cluster::get_public_archived_threads(snowflake channel_id, time_t before_timestamp, uint16_t limit, command_completion_event_t callback) {
	std::string parameters;
	if (before_timestamp) {
		parameters.append("&before=" + std::to_string(before_timestamp));
	}
	if (limit) {
		parameters.append("&limit=" + std::to_string(limit));
	}
	this->post_rest("/api/v9/channels", std::to_string(channel_id), "/threads/archived/public" + parameters, m_get, "", [callback](json &j, const http_request_completion_t& http) {
		if (callback) {
			channel_map threads;
			for (auto &curr_thread : j) {
				threads[SnowflakeNotNull(&curr_thread, "id")] = channel().fill_from_json(&curr_thread);
			}
			callback(confirmation_callback_t("channel_map", threads, http));
		}
		});
}

void cluster::get_private_archived_threads(snowflake channel_id, time_t before_timestamp, uint16_t limit, command_completion_event_t callback) {
	std::string parameters;
	if (before_timestamp) {
		parameters.append("&before=" + std::to_string(before_timestamp));
	}
	if (limit) {
		parameters.append("&limit=" + std::to_string(limit));
	}
	this->post_rest("/api/v9/channels", std::to_string(channel_id), "/threads/archived/private" + parameters, m_get, "", [callback](json &j, const http_request_completion_t& http) {
		if (callback) {
			channel_map threads;
			for (auto &curr_thread : j) {
				threads[SnowflakeNotNull(&curr_thread, "id")] = channel().fill_from_json(&curr_thread);
			}
			callback(confirmation_callback_t("channel_map", threads, http));
		}
	});
}

void cluster::get_joined_private_archived_threads(snowflake channel_id, snowflake before_id, uint16_t limit, command_completion_event_t callback) {
	std::string parameters;
	if (before_id) {
		parameters.append("&before=" + std::to_string(before_id));
	}
	if (limit) {
		parameters.append("&limit=" + std::to_string(limit));
	}
	this->post_rest("/api/v9/channels", std::to_string(channel_id), "/users/@me/threads/archived/private" + parameters, m_get, "", [callback](json &j, const http_request_completion_t& http) {
		if (callback) {
			channel_map threads;
			for (auto &curr_thread : j) {
				threads[SnowflakeNotNull(&curr_thread, "id")] = channel().fill_from_json(&curr_thread);
			}
			callback(confirmation_callback_t("channel_map", threads, http));
		}
	});
}
void cluster::current_user_get_dms(command_completion_event_t callback) {
	this->post_rest("/api/v9/users", "@me", "channels", m_get, "", [callback](json &j, const http_request_completion_t& http) {
		if (callback) {
			channel_map channels;
			for (auto & curr_channel: j) {
				channels[SnowflakeNotNull(&curr_channel, "id")] = channel().fill_from_json(&curr_channel);
			}
			callback(confirmation_callback_t("channel_map", channels, http));
		}
	});
}

void cluster::create_dm_channel(snowflake user_id, command_completion_event_t callback) {
	this->post_rest("/api/v9/users", "@me", "channels", m_post, json({{"recipient_id", std::to_string(user_id)}}).dump(), [callback](json &j, const http_request_completion_t& http) {
		if (callback) {
			callback(confirmation_callback_t("channel", channel().fill_from_json(&j), http));
		}
	});
}

void cluster::create_webhook(const class webhook &w, command_completion_event_t callback) {
	this->post_rest("/api/v9/channnels", std::to_string(w.channel_id), "webhooks", m_post, w.build_json(false), [callback](json &j, const http_request_completion_t& http) {
		if (callback) {
			callback(confirmation_callback_t("webhook", webhook().fill_from_json(&j), http));
		}
	});
}

void cluster::get_guild_webhooks(snowflake guild_id, command_completion_event_t callback) {
	this->post_rest("/api/v9/guilds", std::to_string(guild_id), "webhooks", m_get, "", [callback](json &j, const http_request_completion_t& http) {
		if (callback) {
			webhook_map webhooks;
			for (auto & curr_webhook: j) {
				webhooks[SnowflakeNotNull(&curr_webhook, "id")] = webhook().fill_from_json(&curr_webhook);
			}
			callback(confirmation_callback_t("webhook_map", webhooks, http));
		}
	});
}

void cluster::get_channel_webhooks(snowflake channel_id, command_completion_event_t callback) {
	this->post_rest("/api/v9/channels", std::to_string(channel_id), "webhooks", m_get, "", [callback](json &j, const http_request_completion_t& http) {
		if (callback) {
			webhook_map webhooks;
			for (auto & curr_webhook: j) {
				webhooks[SnowflakeNotNull(&curr_webhook, "id")] = webhook().fill_from_json(&curr_webhook);
			}
			callback(confirmation_callback_t("webhook_map", webhooks, http));
		}
	});
}

void cluster::get_webhook(snowflake webhook_id, command_completion_event_t callback) {
	this->post_rest("/api/v9/webhooks", std::to_string(webhook_id), "", m_get, "", [callback](json &j, const http_request_completion_t& http) {
		if (callback) {
			callback(confirmation_callback_t("webhook", webhook().fill_from_json(&j), http));
		}
	});
}

void cluster::get_webhook_with_token(snowflake webhook_id, const std::string &token, command_completion_event_t callback) {
	this->post_rest("/api/v9/webhooks", std::to_string(webhook_id), dpp::url_encode(token), m_get, "", [callback](json &j, const http_request_completion_t& http) {
		if (callback) {
			callback(confirmation_callback_t("webhook", webhook().fill_from_json(&j), http));
		}
	});
}

void cluster::edit_webhook(const class webhook& wh, command_completion_event_t callback) {
	this->post_rest("/api/v9/webhooks", std::to_string(wh.id), "", m_patch, wh.build_json(true), [callback](json &j, const http_request_completion_t& http) {
		if (callback) {
			callback(confirmation_callback_t("webhook", webhook().fill_from_json(&j), http));
		}
	});
}

void cluster::edit_webhook_with_token(const class webhook& wh, command_completion_event_t callback) {
	json jwh;
	try {
		jwh = json::parse(wh.build_json(true));
	}
	catch (const std::exception &e) {
		log(ll_error, fmt::format("edit_webhook_with_token(): {}", e.what()));
		return;
	}
	if (jwh.find("channel_id") != jwh.end()) {
		jwh.erase(jwh.find("channel_id"));
	}
	this->post_rest("/api/v9/webhooks", std::to_string(wh.id), dpp::url_encode(wh.token), m_patch, jwh.dump(), [callback](json &j, const http_request_completion_t& http) {
		if (callback) {
			callback(confirmation_callback_t("webhook", webhook().fill_from_json(&j), http));
		}
	});
}

void cluster::delete_webhook(snowflake webhook_id, command_completion_event_t callback) {
	this->post_rest("/api/v9/webhooks", std::to_string(webhook_id), "", m_delete, "", [callback](json &j, const http_request_completion_t& http) {
		if (callback) {
			callback(confirmation_callback_t("confirmation", confirmation(), http));
		}
	});
}

void cluster::delete_webhook_with_token(snowflake webhook_id, const std::string &token, command_completion_event_t callback) {
	this->post_rest("/api/v9/webhooks", std::to_string(webhook_id), dpp::url_encode(token), m_get, "", [callback](json &j, const http_request_completion_t& http) {
		if (callback) {
			callback(confirmation_callback_t("confirmation", confirmation(), http));
		}
	});
}

void cluster::execute_webhook(const class webhook &wh, const struct message& m, bool wait, snowflake thread_id, command_completion_event_t callback) {
	std::string parameters;
	if (wait) {
		parameters.append("&wait=true");
	}
	if (thread_id) {
		parameters.append("&thread_id=" + std::to_string(thread_id));
	}
	this->post_rest("/api/v9/webhooks", std::to_string(wh.id), dpp::url_encode(token), m_post, m.build_json(false), [callback](json &j, const http_request_completion_t& http) {
		if (callback) {
			callback(confirmation_callback_t("message", message().fill_from_json(&j), http));
		}
	});
}

void cluster::get_webhook_message(const class webhook &wh, command_completion_event_t callback)
{
	this->post_rest("/api/v9/webhooks", std::to_string(wh.id), dpp::url_encode(token) + "/messages/@original", m_get, "", [callback](json &j, const http_request_completion_t &http){
		if (callback){
			callback(confirmation_callback_t("message", message().fill_from_json(&j), http));
		}
	});
}

void cluster::edit_webhook_message(const class webhook &wh, const struct message& m, command_completion_event_t callback) {
	this->post_rest("/api/v9/webhooks", std::to_string(wh.id), dpp::url_encode(token) + "/messages/" + std::to_string(m.id), m_patch, m.build_json(false), [callback](json &j, const http_request_completion_t& http) {
		if (callback) {
			callback(confirmation_callback_t("message", message().fill_from_json(&j), http));
		}
	});
}

void cluster::delete_webhook_message(const class webhook &wh, snowflake message_id, command_completion_event_t callback) {
	this->post_rest("/api/v9/webhooks", std::to_string(wh.id), dpp::url_encode(token) + "/messages/" + std::to_string(message_id), m_delete, "", [callback](json &j, const http_request_completion_t& http) {
		if (callback) {
			callback(confirmation_callback_t("confirmation", confirmation(), http));
		}
	});
}

void cluster::guild_auditlog_get(snowflake guild_id, command_completion_event_t callback) {
	this->post_rest("/api/v9/guilds", std::to_string(guild_id), "audit-logs", m_get, "", [callback](json &j, const http_request_completion_t& http) {
		if (callback) {
			callback(confirmation_callback_t("auditlog", auditlog().fill_from_json(&j), http));
		}
	});
}

void cluster::on_log (std::function<void(const log_t& _event)> _log) {
	this->dispatch.log = _log;
}

void cluster::on_voice_state_update (std::function<void(const voice_state_update_t& _event)> _voice_state_update) {
	this->dispatch.voice_state_update = _voice_state_update;
}

void cluster::on_stage_instance_create (std::function<void(const stage_instance_create_t& _event)> _stage_instance_create) {
	this->dispatch.stage_instance_create = _stage_instance_create;
}

void cluster::on_stage_instance_delete (std::function<void(const stage_instance_delete_t& _event)> _stage_instance_delete) {
	this->dispatch.stage_instance_delete = _stage_instance_delete;
}

void cluster::on_interaction_create (std::function<void(const interaction_create_t& _event)> _interaction_create) {
	this->dispatch.interaction_create = _interaction_create;
}

void cluster::on_button_click (std::function<void(const button_click_t& _event)> _button_click) {
	this->dispatch.button_click = _button_click;
}

void cluster::on_select_click (std::function<void(const select_click_t& _event)> _select_click) {
	this->dispatch.select_click = _select_click; 
}

void cluster::on_guild_delete (std::function<void(const guild_delete_t& _event)> _guild_delete) {
	this->dispatch.guild_delete = _guild_delete;
}

void cluster::on_channel_delete (std::function<void(const channel_delete_t& _event)> _channel_delete) {
	this->dispatch.channel_delete = _channel_delete;
}

void cluster::on_channel_update (std::function<void(const channel_update_t& _event)> _channel_update) {
	this->dispatch.channel_update = _channel_update;
}

void cluster::on_ready (std::function<void(const ready_t& _event)> _ready) {
	this->dispatch.ready = _ready;
}

void cluster::on_message_delete (std::function<void(const message_delete_t& _event)> _message_delete) {
	this->dispatch.message_delete = _message_delete;
}

void cluster::on_application_command_delete (std::function<void(const application_command_delete_t& _event)> _application_command_delete) {
	this->dispatch.application_command_delete = _application_command_delete;
}

void cluster::on_guild_member_remove (std::function<void(const guild_member_remove_t& _event)> _guild_member_remove) {
	this->dispatch.guild_member_remove = _guild_member_remove;
}

void cluster::on_application_command_create (std::function<void(const application_command_create_t& _event)> _application_command_create) {
	this->dispatch.application_command_create = _application_command_create;
}

void cluster::on_resumed (std::function<void(const resumed_t& _event)> _resumed) {
	this->dispatch.resumed = _resumed;
}

void cluster::on_guild_role_create (std::function<void(const guild_role_create_t& _event)> _guild_role_create) {
	this->dispatch.guild_role_create = _guild_role_create;
}

void cluster::on_typing_start (std::function<void(const typing_start_t& _event)> _typing_start) {
	this->dispatch.typing_start = _typing_start;
}

void cluster::on_message_reaction_add (std::function<void(const message_reaction_add_t& _event)> _message_reaction_add) {
	this->dispatch.message_reaction_add = _message_reaction_add;
}

void cluster::on_guild_members_chunk (std::function<void(const guild_members_chunk_t& _event)> _guild_members_chunk) {
	this->dispatch.guild_members_chunk = _guild_members_chunk;
}

void cluster::on_message_reaction_remove (std::function<void(const message_reaction_remove_t& _event)> _message_reaction_remove) {
	this->dispatch.message_reaction_remove = _message_reaction_remove;
}

void cluster::on_guild_create (std::function<void(const guild_create_t& _event)> _guild_create) {
	this->dispatch.guild_create = _guild_create;
}

void cluster::on_channel_create (std::function<void(const channel_create_t& _event)> _channel_create) {
	this->dispatch.channel_create = _channel_create;
}

void cluster::on_message_reaction_remove_emoji (std::function<void(const message_reaction_remove_emoji_t& _event)> _message_reaction_remove_emoji) {
	this->dispatch.message_reaction_remove_emoji = _message_reaction_remove_emoji;
}

void cluster::on_message_delete_bulk (std::function<void(const message_delete_bulk_t& _event)> _message_delete_bulk) {
	this->dispatch.message_delete_bulk = _message_delete_bulk;
}

void cluster::on_guild_role_update (std::function<void(const guild_role_update_t& _event)> _guild_role_update) {
	this->dispatch.guild_role_update = _guild_role_update;
}

void cluster::on_guild_role_delete (std::function<void(const guild_role_delete_t& _event)> _guild_role_delete) {
	this->dispatch.guild_role_delete = _guild_role_delete;
}

void cluster::on_channel_pins_update (std::function<void(const channel_pins_update_t& _event)> _channel_pins_update) {
	this->dispatch.channel_pins_update = _channel_pins_update;
}

void cluster::on_message_reaction_remove_all (std::function<void(const message_reaction_remove_all_t& _event)> _message_reaction_remove_all) {
	this->dispatch.message_reaction_remove_all = _message_reaction_remove_all;
}

void cluster::on_thread_create (std::function<void(const thread_create_t& _event)> _thread_create) {
	this->dispatch.thread_create = _thread_create;
}

void cluster::on_thread_update (std::function<void(const thread_update_t& _event)> _thread_update) {
	this->dispatch.thread_update = _thread_update;
}

void cluster::on_thread_delete (std::function<void(const thread_delete_t& _event)> _thread_delete) {
	this->dispatch.thread_delete = _thread_delete;
}

void cluster::on_thread_list_sync (std::function<void(const thread_list_sync_t& _event)> _thread_list_sync) {
	this->dispatch.thread_list_sync = _thread_list_sync;
}

void cluster::on_thread_member_update (std::function<void(const thread_member_update_t& _event)> _thread_member_update) {
	this->dispatch.thread_member_update = _thread_member_update;
}

void cluster::on_thread_members_update (std::function<void(const thread_members_update_t& _event)> _thread_members_update) {
	this->dispatch.thread_members_update = _thread_members_update;
}

void cluster::on_voice_server_update (std::function<void(const voice_server_update_t& _event)> _voice_server_update) {
	this->dispatch.voice_server_update = _voice_server_update;
}

void cluster::on_guild_emojis_update (std::function<void(const guild_emojis_update_t& _event)> _guild_emojis_update) {
	this->dispatch.guild_emojis_update = _guild_emojis_update;
}

void cluster::on_presence_update (std::function<void(const presence_update_t& _event)> _presence_update) {
	this->dispatch.presence_update = _presence_update;
}

void cluster::on_webhooks_update (std::function<void(const webhooks_update_t& _event)> _webhooks_update) {
	this->dispatch.webhooks_update = _webhooks_update;
}

void cluster::on_guild_member_add (std::function<void(const guild_member_add_t& _event)> _guild_member_add) {
	this->dispatch.guild_member_add = _guild_member_add;
}

void cluster::on_invite_delete (std::function<void(const invite_delete_t& _event)> _invite_delete) {
	this->dispatch.invite_delete = _invite_delete;
}

void cluster::on_guild_update (std::function<void(const guild_update_t& _event)> _guild_update) {
	this->dispatch.guild_update = _guild_update;
}

void cluster::on_guild_integrations_update (std::function<void(const guild_integrations_update_t& _event)> _guild_integrations_update) {
	this->dispatch.guild_integrations_update = _guild_integrations_update;
}

void cluster::on_guild_member_update (std::function<void(const guild_member_update_t& _event)> _guild_member_update) {
	this->dispatch.guild_member_update = _guild_member_update;
}

void cluster::on_application_command_update (std::function<void(const application_command_update_t& _event)> _application_command_update) {
	this->dispatch.application_command_update = _application_command_update;
}

void cluster::on_invite_create (std::function<void(const invite_create_t& _event)> _invite_create) {
	this->dispatch.invite_create = _invite_create;
}

void cluster::on_message_update (std::function<void(const message_update_t& _event)> _message_update) {
	this->dispatch.message_update = _message_update;
}

void cluster::on_user_update (std::function<void(const user_update_t& _event)> _user_update) {
	this->dispatch.user_update = _user_update;
}

void cluster::on_message_create (std::function<void(const message_create_t& _event)> _message_create) {
	this->dispatch.message_create = _message_create;
}

void cluster::on_guild_ban_add (std::function<void(const guild_ban_add_t& _event)> _guild_ban_add) {
	this->dispatch.guild_ban_add = _guild_ban_add;
}

void cluster::on_integration_create (std::function<void(const integration_create_t& _event)> _integration_create) {
	this->dispatch.integration_create = _integration_create;
}

void cluster::on_integration_update (std::function<void(const integration_update_t& _event)> _integration_update) {
	this->dispatch.integration_update = _integration_update;
}

void cluster::on_integration_delete (std::function<void(const integration_delete_t& _event)> _integration_delete) {
	this->dispatch.integration_delete = _integration_delete;
}

void cluster::on_voice_buffer_send (std::function<void(const voice_buffer_send_t& _event)> _voice_buffer_send) {
	this->dispatch.voice_buffer_send = _voice_buffer_send;
}

void cluster::on_voice_user_talking (std::function<void(const voice_user_talking_t& _event)> _voice_user_talking) {
	this->dispatch.voice_user_talking = _voice_user_talking;
}

void cluster::on_voice_ready (std::function<void(const voice_ready_t& _event)> _voice_ready) {
	this->dispatch.voice_ready = _voice_ready;
}

void cluster::on_voice_receive (std::function<void(const voice_receive_t& _event)> _voice_receive) {
	this->dispatch.voice_receive = _voice_receive;
}

void cluster::on_voice_track_marker (std::function<void(const voice_track_marker_t& _event)> _voice_track_marker) {
	this->dispatch.voice_track_marker = _voice_track_marker;
}

void cluster::on_guild_join_request_delete(std::function<void(const guild_join_request_delete_t& _event)> _guild_join_request_delete) {
	this->dispatch.guild_join_request_delete = _guild_join_request_delete;
}

};<|MERGE_RESOLUTION|>--- conflicted
+++ resolved
@@ -308,26 +308,20 @@
 }
 
 
-<<<<<<< HEAD
 void cluster::global_command_create(slashcommand &s, command_completion_event_t callback) {
-	this->post_rest("/api/v8/applications", std::to_string(me.id), "commands", m_post, s.build_json(false), [&s, callback](json &j, const http_request_completion_t& http) {
+	this->post_rest("/api/v9/applications", std::to_string(me.id), "commands", m_post, s.build_json(false), [&s, callback](json &j, const http_request_completion_t& http) {
 		if (j.contains("id")) {
 			s.id = SnowflakeNotNull(&j, "id");
 		}
 
-=======
-void cluster::global_command_create(const slashcommand &s, command_completion_event_t callback) {
-	this->post_rest("/api/v9/applications", std::to_string(me.id), "commands", m_post, s.build_json(false), [callback](json &j, const http_request_completion_t& http) {
->>>>>>> 6081faca
 		if (callback) {
 			callback(confirmation_callback_t("slashcommand", slashcommand().fill_from_json(&j), http));
 		}
 	});
 }
 
-<<<<<<< HEAD
 void cluster::guild_command_create(slashcommand &s, snowflake guild_id, command_completion_event_t callback) {
-	this->post_rest("/api/v8/applications", std::to_string(me.id), "guilds/" + std::to_string(guild_id) + "/commands", m_post, s.build_json(false), [&s, this, guild_id, callback](json &j, const http_request_completion_t& http) {
+	this->post_rest("/api/v9/applications", std::to_string(me.id), "guilds/" + std::to_string(guild_id) + "/commands", m_post, s.build_json(false), [&s, this, guild_id, callback](json &j, const http_request_completion_t& http) {
 		if (j.contains("id")) {
 			s.id = SnowflakeNotNull(&j, "id");
 		}
@@ -336,14 +330,8 @@
 			guild_command_edit_permissions(s, guild_id, callback);
 		} else {
 			if (callback) {
-				callback(confirmation_callback_t("confirmation", confirmation(), http));
-			}
-=======
-void cluster::guild_command_create(const slashcommand &s, snowflake guild_id, command_completion_event_t callback) {
-	this->post_rest("/api/v9/applications", std::to_string(me.id), "guilds/" + std::to_string(guild_id) + "/commands", m_post, s.build_json(false), [callback](json &j, const http_request_completion_t& http) {
-		if (callback) {
-			callback(confirmation_callback_t("slashcommand", slashcommand().fill_from_json(&j), http));
->>>>>>> 6081faca
+				callback(confirmation_callback_t("slashcommand", slashcommand().fill_from_json(&j), http));
+			}
 		}
 	});
 }
@@ -368,9 +356,9 @@
 	json j;
 	j["permissions"] = s.permissions;
 
-	this->post_rest("/api/v8/applications", std::to_string(me.id), "guilds/" + std::to_string(guild_id) + "/commands/" + std::to_string(s.id) + "/permissions", m_put, j.dump(), [callback](json &j, const http_request_completion_t& http) {
-		if (callback) {
-			callback(confirmation_callback_t("confirmation", confirmation(), http));
+	this->post_rest("/api/v9/applications", std::to_string(me.id), "guilds/" + std::to_string(guild_id) + "/commands/" + std::to_string(s.id) + "/permissions", m_put, j.dump(), [callback](json &j, const http_request_completion_t& http) {
+		if (callback) {
+			callback(confirmation_callback_t("slashcommand", slashcommand().fill_from_json(&j), http));
 		}
 	});
 }
@@ -1574,7 +1562,7 @@
 }
 
 void cluster::on_select_click (std::function<void(const select_click_t& _event)> _select_click) {
-	this->dispatch.select_click = _select_click; 
+	this->dispatch.select_click = _select_click;
 }
 
 void cluster::on_guild_delete (std::function<void(const guild_delete_t& _event)> _guild_delete) {
