/************************************************************************************
 *
 * D++, A Lightweight C++ library for Discord
 *
 * Copyright 2021 Craig Edwards and D++ contributors
 * (https://github.com/brainboxdotcc/DPP/graphs/contributors)
 *
 * Licensed under the Apache License, Version 2.0 (the "License");
 * you may not use this file except in compliance with the License.
 * You may obtain a copy of the License at
 *
 * http://www.apache.org/licenses/LICENSE-2.0
 *
 * Unless required by applicable law or agreed to in writing, software
 * distributed under the License is distributed on an "AS IS" BASIS,
 * WITHOUT WARRANTIES OR CONDITIONS OF ANY KIND, either express or implied.
 * See the License for the specific language governing permissions and
 * limitations under the License.
 *
 ************************************************************************************/
#include <dpp/discord.h>
#include <dpp/message.h>
#include <dpp/user.h>
#include <dpp/channel.h>
#include <dpp/guild.h>
#include <dpp/cache.h>
#include <dpp/nlohmann/json.hpp>
#include <dpp/discordevents.h>
#include <dpp/stringops.h>
#include <dpp/exception.h>
#include <dpp/cluster.h>

using json = nlohmann::json;

namespace dpp {

component::component() :
	type(static_cast<component_type>(1)), label(""), style(static_cast<component_style>(1)), custom_id(""),
	min_values(-1), max_values(-1), min_length(0), max_length(0), disabled(false)
{
	emoji.animated = false;
	emoji.id = 0;
	emoji.name = "";
}


component& component::fill_from_json(nlohmann::json* j) {
	type = static_cast<component_type>(int8_not_null(j, "type"));
	if (type == cot_action_row) {
		for (json sub_component : (*j)["components"]) {
			dpp::component new_component;
			new_component.fill_from_json(&sub_component);
			components.emplace_back(new_component);
		}
	} else if (type == cot_button) {
		label = string_not_null(j, "label");
		style = static_cast<component_style>(int8_not_null(j, "style"));
		custom_id = string_not_null(j, "custom_id");
		disabled = bool_not_null(j, "disabled");
	} else if (type == cot_selectmenu) {
		label = "";
		custom_id = string_not_null(j, "custom_id");
		disabled = bool_not_null(j, "disabled");
	} else if (type == cot_text) {
		custom_id = string_not_null(j, "custom_id");
		type = (component_type)int8_not_null(j, "type");
		json v = (*j)["value"];
		if (!v.is_null() && v.is_number_integer()) {
			value = v.get<int64_t>();
		} else if (!v.is_null() && v.is_number_float()) {
			value = v.get<double>();
		} else if (!v.is_null() && v.is_string()) {
			value = v.get<std::string>();
		}
	}
	return *this;
}

component& component::add_component(const component& c)
{
	set_type(cot_action_row);
	components.emplace_back(c);
	return *this;
}

component& component::set_type(component_type ct)
{
	type = ct;
	return *this;
}

component& component::set_label(const std::string &l)
{
	if (type == cot_action_row) {
		set_type(cot_button);
	}
	label = utility::utf8substr(l, 0, 80);
	return *this;
}

component& component::set_style(component_style cs)
{
	set_type(cot_button);
	style = cs;
	return *this;
}

component& component::set_text_style(text_style_type ts)
{
	set_type(cot_text);
	text_style = ts;
	return *this;
}

component& component::set_url(const std::string& u)
{
	set_type(cot_button);
	set_style(cos_link);
	url = utility::utf8substr(u, 0, 512);
	return *this;
}

component& component::set_id(const std::string &id)
{
	if (type == cot_action_row) {
		set_type(cot_button);
	}
	custom_id = utility::utf8substr(id, 0, 100);
	return *this;
}

component& component::set_disabled(bool disable)
{
	if (type == cot_action_row) {
		set_type(cot_button);
	}
	disabled = disable;
	return *this;
}

component& component::set_emoji(const std::string& name, dpp::snowflake id, bool animated)
{
	if (type == cot_action_row) {
		set_type(cot_button);
	}
	this->emoji.id = id;
	this->emoji.name = name;
	this->emoji.animated = animated;
	return *this;
}

component& component::set_min_length(uint32_t min_l)
{
	min_length = min_l;
	return *this;
}

component& component::set_max_length(uint32_t max_l)
{
	max_length = max_l;
	return *this;
}


void to_json(json& j, const component& cp) {
	if (cp.type == cot_text) {
 		j["type"] = cp.type;
		j["label"] = cp.label;
		j["style"] = int(cp.text_style);
		if (!cp.custom_id.empty()) {
			j["custom_id"] = cp.custom_id;
		}
		if (!cp.placeholder.empty()) {
			j["placeholder"] = cp.placeholder;
		}
		if (cp.min_length > 0) {
			j["min_length"] = cp.min_length;
		}
		if (cp.max_length > 0) {
			j["max_length"] = cp.max_length;
		}
	}
	if (cp.type == cot_button) {
		j["type"] = cp.type;
		j["label"] = cp.label;
		j["style"] = int(cp.style);
		if (cp.type == cot_button && cp.style != cos_link && !cp.custom_id.empty()) {
			/* Links cannot have a custom id */
			j["custom_id"] = cp.custom_id;
		}
		if (cp.type == cot_button && cp.style == cos_link && !cp.url.empty()) {
			j["url"] = cp.url;
		}
		j["disabled"] = cp.disabled;

		if (cp.emoji.id || !cp.emoji.name.empty()) {
			j["emoji"] = {};
			j["emoji"]["animated"] = cp.emoji.animated;
		}
		if (cp.emoji.id) {
			j["emoji"]["id"] = std::to_string(cp.emoji.id);
		}
		if (!cp.emoji.name.empty()) {
			j["emoji"]["name"] = cp.emoji.name;
		}
	} else if (cp.type == cot_selectmenu) {

		j["type"] = cp.type;
		j["custom_id"] = cp.custom_id;
		//j["disabled"] = cp.disabled;
		if (!cp.placeholder.empty()) {
			j["placeholder"] = cp.placeholder;
		}
		if (cp.min_values >= 0) {
			j["min_values"] = cp.min_values;
		}
		if (cp.max_values >= 0) {
			j["max_values"] = cp.max_values;
		}
		j["options"] = json::array();
		for (auto opt : cp.options) {
			json o;
			if (!opt.description.empty()) {
				o["description"] = opt.description;
			}
			if (!opt.label.empty()) {
				o["label"] = opt.label;
			}
			if (!opt.value.empty()) {
				o["value"] = opt.value;
			}
			if (opt.is_default) {
				o["default"] = true;
			}
			if (!opt.emoji.name.empty()) {
				o["emoji"] = json::object();
				o["emoji"]["name"] = opt.emoji.name;
				if (opt.emoji.id) {
					o["emoji"]["id"] = std::to_string(opt.emoji.id);
				}
				if (opt.emoji.animated) {
					o["emoji"]["animated"] = true;
				}
			}
			j["options"].push_back(o);
		}
	}
}

select_option::select_option() : is_default(false) {
}

select_option::select_option(const std::string &_label, const std::string &_value, const std::string &_description) : label(_label), value(_value), description(_description), is_default(false) {
}

select_option& select_option::set_label(const std::string &l) {
	label = dpp::utility::utf8substr(l, 0, 100);
	return *this;
}

select_option& select_option::set_default(bool def) {
	is_default = def;
	return *this;
}

select_option& select_option::set_value(const std::string &v) {
	value = dpp::utility::utf8substr(v, 0, 100);
	return *this;
}

select_option& select_option::set_description(const std::string &d) {
	description = dpp::utility::utf8substr(d, 0, 100);
	return *this;
}

select_option& select_option::set_emoji(const std::string &n, dpp::snowflake id, bool animated) {
	emoji.name = n;
	emoji.id = id;
	emoji.animated = animated;
	return *this;
}

select_option& select_option::set_animated(bool anim) {
	emoji.animated = anim;
	return *this;
}


component& component::set_placeholder(const std::string &_placeholder) {
	placeholder = dpp::utility::utf8substr(_placeholder, 0, 100);
	return *this;
}

component& component::set_min_values(uint32_t _min_values) {
	min_values = _min_values;
	return *this;
}

component& component::set_max_values(uint32_t _max_values) {
	max_values = _max_values;
	return *this;
}

component& component::add_select_option(const select_option &option) {
	if (options.size() <= 25) {
		options.emplace_back(option);
	}
	return *this;
}

embed::~embed() = default;

embed::embed() : timestamp(0), color(0) {
}

message::message() : managed(0), channel_id(0), guild_id(0), sent(0), edited(0), tts(false),
	mention_everyone(false), pinned(false), webhook_id(0), flags(0), type(mt_default), owner(nullptr)
{
	message_reference.channel_id = 0;
	message_reference.guild_id = 0;
	message_reference.message_id = 0;
	message_reference.fail_if_not_exists = false;
	interaction.id = 0;
	interaction.type = interaction_type::it_ping;
	interaction.usr.id = 0;
	allowed_mentions.parse_users = false;
	allowed_mentions.parse_everyone = false;
	allowed_mentions.parse_roles = false;
	allowed_mentions.replied_user = false;

}

message::message(class cluster* o) : message() {
	owner = o;
}

message& message::set_reference(snowflake _message_id, snowflake _guild_id, snowflake _channel_id, bool fail_if_not_exists) {
	message_reference.channel_id = _channel_id;
	message_reference.guild_id = _guild_id;
	message_reference.message_id = _message_id;
	message_reference.fail_if_not_exists = fail_if_not_exists;
	return *this;
}

message& message::set_allowed_mentions(bool _parse_users, bool _parse_roles, bool _parse_everyone, bool _replied_user, const std::vector<snowflake> &users, const std::vector<snowflake> &roles) {
	allowed_mentions.parse_users = _parse_users;
	allowed_mentions.parse_everyone = _parse_everyone;
	allowed_mentions.parse_roles = _parse_roles;
	allowed_mentions.replied_user = _replied_user;
	allowed_mentions.users = users;
	allowed_mentions.roles = roles;
	return *this;
}

message::message(snowflake _channel_id, const std::string &_content, message_type t) : message() {
	channel_id = _channel_id;
	content = utility::utf8substr(_content, 0, 2000);
	type = t;
}

message& message::add_component(const component& c)
{
	components.emplace_back(c);
	return *this;
}

message& message::add_embed(const embed& e)
{
	embeds.emplace_back(e);
	return *this;
}

message& message::set_flags(uint8_t f)
{
	flags = f;
	return *this;
}

message& message::set_type(message_type t)
{
	type = t;
	return *this;
}

message& message::set_filename(const std::string &fn)
{
	if (filename.empty()) {
		filename.push_back(fn);
	} else {
		filename[filename.size() - 1] = fn;
	}
	return *this;
}

message& message::set_file_content(const std::string &fc)
{
	if (filecontent.empty()) {
		filecontent.push_back(fc);
	} else {
		filecontent[filecontent.size() - 1] = fc;
	}
	return *this;
}

message& message::add_file(const std::string &fn, const std::string &fc) {
	filecontent.push_back(fc);
	filename.push_back(fn);
	return *this;
}

message& message::set_content(const std::string &c)
{
	content = utility::utf8substr(c, 0, 2000);
	return *this;
}

message::message(const std::string &_content, message_type t) : message() {
	content = utility::utf8substr(_content, 0, 2000);
	type = t;
}

message::message(snowflake _channel_id, const embed& _embed) : message() {
	channel_id = _channel_id;
	embeds.emplace_back(_embed);
}

embed::embed(json* j) : embed() {
	title = string_not_null(j, "title");
	type = string_not_null(j, "type");
	description = string_not_null(j, "description");
	url = string_not_null(j, "url");
	timestamp = ts_not_null(j, "timestamp");
	color = int32_not_null(j, "color");
	if (j->find("footer") != j->end()) {
		dpp::embed_footer f;
		json& fj = (*j)["footer"];
		f.text = string_not_null(&fj, "text");
		f.icon_url = string_not_null(&fj, "icon_url");
		f.proxy_url = string_not_null(&fj, "proxy_url");
		footer = f;
	}
	std::vector<std::string> type_list = { "image", "video", "thumbnail" };
	for (auto& s : type_list) {
		if (j->find(s) != j->end()) {
			embed_image curr;
			json& fi = (*j)[s];
			curr.url = string_not_null(&fi, "url");
			curr.height = string_not_null(&fi, "height");
			curr.width = string_not_null(&fi, "width");
			curr.proxy_url = string_not_null(&fi, "proxy_url");
			if (s == "image") {
				image = curr;
			} else if (s == "video") {
				video = curr;
			} else if (s == "thumbnail") {
				thumbnail = curr;
			}
		}
	}
	if (j->find("provider") != j->end()) {
		json &p = (*j)["provider"];
		dpp::embed_provider pr;
		pr.name = string_not_null(&p, "name");
		pr.url = string_not_null(&p, "url");
		provider = pr;
	}
	if (j->find("author") != j->end()) {
		json &a = (*j)["author"];
		dpp::embed_author au;
		au.name = string_not_null(&a, "name");
		au.url = string_not_null(&a, "url");
		au.icon_url = string_not_null(&a, "icon_url");
		au.proxy_icon_url = string_not_null(&a, "proxy_icon_url");
		author = au;
	}
	if (j->find("fields") != j->end()) {
		json &fl = (*j)["fields"];
		for (auto & field : fl) {
			embed_field f;
			f.name = string_not_null(&field, "name");
			f.value = string_not_null(&field, "value");
			f.is_inline = bool_not_null(&field, "inline");
			fields.push_back(f);
		}
	}
}

embed& embed::add_field(const std::string& name, const std::string &value, bool is_inline) {
	if (fields.size() < 25) {
		embed_field f;
		f.name = utility::utf8substr(name, 0, 256);
		f.value = utility::utf8substr(value, 0, 1024);
		f.is_inline = is_inline;
		fields.push_back(f);
	}
	return *this;
}

embed& embed::set_author(const embed_author& a)
{
	author = a;
	return *this;
}

embed& embed::set_timestamp(time_t tstamp)
{
	timestamp = tstamp;
	return *this;
}

embed& embed::set_author(const std::string& name, const std::string& url, const std::string& icon_url) {
	dpp::embed_author a;
	a.name = utility::utf8substr(name, 0, 256);
	a.url = url;
	a.icon_url = icon_url;
	author = a;
	return *this;
}

embed& embed::set_footer(const embed_footer& f) {
	footer = f;
	return *this;
}

embed& embed::set_provider(const std::string& name, const std::string& url) {
	dpp::embed_provider p;
	p.name = utility::utf8substr(name, 0, 256);
	p.url = url;
	provider = p;
	return *this;
}

embed& embed::set_image(const std::string& url) {
	dpp::embed_image i;
	i.url = url;
	image = i;
	return *this;
}

embed& embed::set_video(const std::string& url) {
	dpp::embed_image v;
	v.url = url;
	video = v;
	return *this;
}

embed& embed::set_thumbnail(const std::string& url) {
	dpp::embed_image t;
	t.url = url;
	thumbnail = t;
	return *this;
}

embed& embed::set_title(const std::string &text) {
	title = utility::utf8substr(text, 0, 256);
	return *this;
}

embed& embed::set_description(const std::string &text) {
	description = utility::utf8substr(text, 0, 4096);
	return *this;
}

embed& embed::set_color(uint32_t col) {
	// Mask off alpha, as discord doesn't use it
	color = col & 0x00FFFFFF;
	return *this;
}

embed& embed::set_url(const std::string &u) {
	url = u;
	return *this;
}

embed_footer& embed_footer::set_text(const std::string& t){
<<<<<<< HEAD
	text = utility::utf8substr(t, 0, 2048);
	return *this;     
=======
	text = t; 
	return *this;
>>>>>>> ed7fe2a4
}

embed_footer& embed_footer::set_icon(const std::string& i){	 
	icon_url = i;
	return *this;
}																				  

embed_footer& embed_footer::set_proxy(const std::string& p){	 
	proxy_url = p;		  
	return *this;
}

reaction::reaction() {
	count = 0;
	me = false;
	emoji_id = 0;
}

reaction::reaction(json* j) {
	count = (*j)["count"];
	me = (*j)["me"];
	json emoji = (*j)["emoji"];
	emoji_id = snowflake_not_null(&emoji, "id");
	emoji_name = string_not_null(&emoji, "name");
}

attachment::attachment(struct message* o) 
	: id(0)
	, size(0)
	, width(0)
	, height(0)
	, ephemeral(false)
	, owner(o)
{
}

attachment::attachment(struct message* o, json *j) : attachment(o) {
	this->id = snowflake_not_null(j, "id");
	this->size = (*j)["size"];
	this->filename = (*j)["filename"];
	this->url = (*j)["url"];
	this->proxy_url = (*j)["proxy_url"];
	this->width = int32_not_null(j, "width");
	this->height = int32_not_null(j, "height");
	this->content_type = string_not_null(j, "content_type");
	this->ephemeral = bool_not_null(j, "ephemeral");
}

void attachment::download(http_completion_event callback) const {
	/* Download attachment if there is one attached to this object */
	if (!owner->owner) {
		throw dpp::logic_exception("attachment has no owning message/cluster");
	}
	if (callback && this->id && !this->url.empty()) {
		owner->owner->request(this->url, dpp::m_get, callback);
	}
}

std::string message::build_json(bool with_id, bool is_interaction_response) const {
	/* This is the basics. once it works, expand on it. */
	json j({
		{"channel_id", channel_id},
		{"tts", tts},
		{"nonce", nonce},
		{"flags", flags},
		{"type", type}
	});

	if (with_id) {
		j["id"] = std::to_string(id);
	}

	if (!content.empty()) {
		j["content"] = content;
	}

	if(!author.username.empty()) {
		/* Used for webhooks */
		j["username"] = author.username;
	}

	/* Populate message reference */
	if (message_reference.channel_id || message_reference.guild_id || message_reference.message_id) {
		j["message_reference"] = json::object();
		if (message_reference.channel_id) {
			j["message_reference"]["channel_id"] = std::to_string(message_reference.channel_id);
		}
		if (message_reference.guild_id) {
			j["message_reference"]["guild_id"] = std::to_string(message_reference.guild_id);
		}
		if (message_reference.message_id) {
			j["message_reference"]["message_id"] = std::to_string(message_reference.message_id);
		}
		j["message_reference"]["fail_if_not_exists"] = message_reference.fail_if_not_exists;
	}

	j["allowed_mentions"] = json::object();
	j["allowed_mentions"]["parse"] = json::array();
	if (allowed_mentions.parse_everyone || allowed_mentions.parse_roles || allowed_mentions.parse_users || !allowed_mentions.replied_user || allowed_mentions.users.size() || allowed_mentions.roles.size()) {
		if (allowed_mentions.parse_everyone) {
			j["allowed_mentions"]["parse"].push_back("everyone");
		}
		if (allowed_mentions.parse_roles) {
			j["allowed_mentions"]["parse"].push_back("roles");
		}
		if (allowed_mentions.parse_users) {
			j["allowed_mentions"]["parse"].push_back("users");
		}
		if (!allowed_mentions.replied_user) {
			j["allowed_mentions"]["replied_user"] = false;
		} else {
			j["allowed_mentions"]["replied_user"] = true;
		}
		if (allowed_mentions.users.size()) {
			j["allowed_mentions"]["users"] = json::array();
			for (auto& user : allowed_mentions.users) {
				j["allowed_mentions"]["users"].push_back(std::to_string(user));
			}
		}
		if (allowed_mentions.roles.size()) {
			j["allowed_mentions"]["roles"] = json::array();
			for (auto& role : allowed_mentions.roles) {
				j["allowed_mentions"]["roles"].push_back(std::to_string(role));
			}
		}
	}


	j["components"] = json::array();
	for (auto & component : components) {
		json n;
		n["type"] = cot_action_row;
		n["components"] = {};
		for (auto & subcomponent  : component.components) {
			json sn = subcomponent;
			n["components"].push_back(sn);
		}
		j["components"].push_back(n);
	}
	if (embeds.size()) {
		j["embeds"] = json::array();

		for (auto& embed : embeds) {
			json e;
			if (!embed.description.empty())
				e["description"] = embed.description;
			if (!embed.title.empty())
				e["title"] = embed.title;
			if (!embed.url.empty())
				e["url"] = embed.url;
			e["color"] = embed.color;
			if (embed.footer.has_value()) {
				e["footer"]["text"] = embed.footer->text;
				e["footer"]["icon_url"] = embed.footer->icon_url;
			}
			if (embed.image.has_value()) {
				e["image"]["url"] = embed.image->url;
			}
			if (embed.thumbnail.has_value()) {
				e["thumbnail"]["url"] = embed.thumbnail->url;
			}
			if (embed.author.has_value()) {
				e["author"]["name"] = embed.author->name;
				e["author"]["url"] = embed.author->url;
				e["author"]["icon_url"] = embed.author->icon_url;
			}
			if (embed.fields.size()) {
				e["fields"] = json();
				for (auto& field : embed.fields) {
					json f({ {"name", field.name}, {"value", field.value}, {"inline", field.is_inline} });
					e["fields"].push_back(f);
				}
			}
			if (embed.timestamp) {
				e["timestamp"] = ts_to_string(embed.timestamp);
			}

				j["embeds"].push_back(e);
		}
	}
	return j.dump();
}

bool message::is_crossposted() const {
	return flags & m_crossposted;
}

bool message::is_crosspost() const {
	return flags & m_is_crosspost;

}

bool message::suppress_embeds() const {
	return flags & m_suppress_embeds;
}

bool message::is_source_message_deleted() const {
	return flags & m_source_message_deleted;
}

bool message::is_urgent() const {
	return flags & m_urgent;
}

bool message::has_thread() const {
	return flags & m_has_thread;
}

bool message::is_ephemeral() const {
	return flags & m_ephemeral;
}

bool message::is_loading() const {
	return flags & m_loading;
}

bool message::is_failed_to_mention_some_roles_in_thread() const {
	return flags & m_failed_to_mention_some_roles_in_thread;
}

message::~message() = default;


message& message::fill_from_json(json* d, cache_policy_t cp) {
	this->id = snowflake_not_null(d, "id");
	this->channel_id = snowflake_not_null(d, "channel_id");
	this->guild_id = snowflake_not_null(d, "guild_id");
	/* We didn't get a guild id. See if we can find one in the channel */
	if (guild_id == 0 && channel_id != 0) {
		dpp::channel* c = dpp::find_channel(this->channel_id);
		if (c) {
			this->guild_id = c->guild_id;
		}
	}
	this->flags = int8_not_null(d, "flags");
	this->type = static_cast<message_type>(int8_not_null(d, "type"));
	this->author = user();
	/* May be null, if its null cache it from the partial */
	if (d->find("author") != d->end()) {
		json &j_author = (*d)["author"];
		if (cp.user_policy == dpp::cp_none) {
			/* User caching off! Allocate a temp user to be deleted in destructor */
			this->author.fill_from_json(&j_author);
		} else {
			/* User caching on - aggressive or lazy - create a cached user entry */
			user* authoruser = find_user(snowflake_not_null(&j_author, "id"));
			if (!authoruser) {
				/* User does not exist yet, cache the partial as a user record */
				authoruser = new user();
				authoruser->fill_from_json(&j_author);
				get_user_cache()->store(authoruser);
			}
			this->author = *authoruser;
		}
	}
	if (d->find("interaction") != d->end()) {
		json& inter = (*d)["interaction"];
		interaction.id = snowflake_not_null(&inter, "id");
		interaction.name = string_not_null(&inter, "name");
		interaction.type = int8_not_null(&inter, "type");
		if (inter.contains("user") && !inter["user"].is_null()) from_json(inter["user"], interaction.usr);
	}
	if (d->find("sticker_items") != d->end()) {
		json &sub = (*d)["sticker_items"];
		for (auto & sticker_raw : sub) {
			stickers.emplace_back(dpp::sticker().fill_from_json(&sticker_raw));
		}
	}
	if (d->find("mentions") != d->end()) {
		json &sub = (*d)["mentions"];
		for (auto & m : sub) {
			dpp::user u = dpp::user().fill_from_json(&m);
			dpp::guild_member gm = dpp::guild_member().fill_from_json(static_cast<json*>(&m["member"]), this->guild_id, u.id);
			mentions.push_back({u, gm});
		}
	}
	if (d->find("mention_roles") != d->end()) {
		for (auto & m : (*d)["mention_roles"]) {
			try {
				snowflake rid = std::stoull(static_cast<const std::string&>(m));
				mention_roles.push_back(rid);
			} catch (const std::exception&) {}
		}
	}
	if (d->find("mention_channels") != d->end()) {
		json &sub = (*d)["mention_channels"];
		for (auto & m : sub) {
			mention_channels.emplace_back(dpp::channel().fill_from_json(&m));
		}
	}
	/* Fill in member record, cache uncached ones */
	guild* g = find_guild(this->guild_id);
	this->member = {};
	if (g && d->find("member") != d->end()) {
		json& mi = (*d)["member"];
		snowflake uid = snowflake_not_null(&(mi["user"]), "id");
		if (!uid && author.id) {
			uid = author.id;
		}
		if (cp.user_policy == dpp::cp_none) {
			/* User caching off! Just fill in directly but dont store member to guild */
			this->member.fill_from_json(&mi, g->id, uid);
		} else {
			/* User caching on, lazy or aggressive - cache the member information */
			auto thismember = g->members.find(uid);
			if (thismember == g->members.end()) {
				if (uid != 0 && author.id) {
					guild_member gm;
					gm.fill_from_json(&mi, g->id, uid);
					g->members[author.id] = gm;
					this->member = gm;
				}
			} else {
				/* Update roles etc */
				this->member = thismember->second;
				if (author.id) {
					this->member.fill_from_json(&mi, g->id, author.id);
					g->members[author.id] = this->member;
				}
			}
		}
	}
	if (d->find("embeds") != d->end()) {
		json & el = (*d)["embeds"];
		for (auto& e : el) {
			this->embeds.emplace_back(embed(&e));
		}
	}
	this->content = string_not_null(d, "content");
	this->sent = ts_not_null(d, "timestamp");
	this->edited = ts_not_null(d, "edited_timestamp");
	this->tts = bool_not_null(d, "tts");
	this->mention_everyone = bool_not_null(d, "mention_everyone");
	if (d->find("reactions") != d->end()) {
		json & el = (*d)["reactions"];
		for (auto& e : el) {
			this->reactions.emplace_back(reaction(&e));
		}
	}
	if (((*d)["nonce"]).is_string()) {
		this->nonce = string_not_null(d, "nonce");
	} else {
		this->nonce = std::to_string(snowflake_not_null(d, "nonce"));
	}
	this->pinned = bool_not_null(d, "pinned");
	this->webhook_id = snowflake_not_null(d, "webhook_id");
	for (auto& e : (*d)["attachments"]) {
		this->attachments.emplace_back(attachment(this, &e));
	}
	if (d->find("message_reference") != d->end()) {
		json& mr = (*d)["message_reference"];
		message_reference.channel_id = snowflake_not_null(&mr, "channel_id");
		message_reference.guild_id = snowflake_not_null(&mr, "guild_id");
		message_reference.message_id = snowflake_not_null(&mr, "message_id");
		message_reference.fail_if_not_exists = bool_not_null(&mr, "fail_if_not_exists");
	}
	return *this;
}

sticker::sticker() : managed(0), pack_id(0), type(st_standard), format_type(sf_png), available(true), guild_id(0), sort_value(0) {
}

sticker& sticker::fill_from_json(nlohmann::json* j) {
	this->id = snowflake_not_null(j, "id");
	this->pack_id = snowflake_not_null(j, "pack_id");
	this->name = string_not_null(j, "name");
	this->description = string_not_null(j, "description");
	this->tags = string_not_null(j, "tags");
	this->asset = string_not_null(j, "asset");
	this->guild_id = snowflake_not_null(j, "guild_id");
	this->type = static_cast<sticker_type>(int8_not_null(j, "type"));
	this->format_type = static_cast<sticker_format>(int8_not_null(j, "format_type"));
	this->available = bool_not_null(j, "available");
	this->sort_value = int8_not_null(j, "sort_value");
	if (j->find("user") != j->end()) {
		sticker_user.fill_from_json(&((*j)["user"]));
	}

	return *this;
}

std::string sticker::build_json(bool with_id) const {
	json j;

	if (with_id) {
		j["id"] = std::to_string(this->id);
	}
	j["pack_id"] = std::to_string(this->pack_id);
	if (this->guild_id) {
		j["guild_id"] = std::to_string(this->guild_id);
	}
	j["name"] = this->name;
	j["description"] = this->description;
	if (!this->tags.empty()) {
		j["tags"] = this->tags;
	}
	if (!this->asset.empty()) {
		j["asset"] = this->asset;
	}
	j["type"] = this->type;
	j["format_type"] = this->format_type;
	j["available"] = this->available;
	j["sort_value"] = this->sort_value;

	return j.dump();
}

sticker_pack::sticker_pack() : managed(0), sku_id(0), cover_sticker_id(0), banner_asset_id(0) {
}

sticker_pack& sticker_pack::fill_from_json(nlohmann::json* j) {
	this->id = snowflake_not_null(j, "id");
	this->sku_id = snowflake_not_null(j, "sku_id");
	this->cover_sticker_id = snowflake_not_null(j, "cover_sticker_id");
	this->banner_asset_id = snowflake_not_null(j, "banner_asset_id");
	this->name = string_not_null(j, "name");
	this->description = string_not_null(j, "description");
	if (j->find("stickers") != j->end()) {
		json & sl = (*j)["stickers"];
		for (auto& s : sl) {
			this->stickers[snowflake_not_null(&s, "id")] = sticker().fill_from_json(&s);
		}
	}
	return *this;
}

std::string sticker_pack::build_json(bool with_id) const {
	json j;
	if (with_id) {
		j["id"] = std::to_string(this->id);
	}
	if (sku_id) {
		j["sku_id"] = std::to_string(sku_id);
	}
	if (cover_sticker_id) {
		j["cover_sticker_id"] = std::to_string(cover_sticker_id);
	}
	if (banner_asset_id) {
		j["banner_asset_id"] = std::to_string(banner_asset_id);
	}
	j["name"] = name;
	j["description"] = description;
	j["stickers"] = json::array();
	for (auto& s : stickers) {
		j["stickers"].push_back(json::parse(s.second.build_json(with_id)));
	}
	return j.dump();
}

sticker& sticker::set_filename(const std::string &fn) {
	filename = fn;
	return *this;
}

sticker& sticker::set_file_content(const std::string &fc) {
	filecontent = fc;
	return *this;
}


};<|MERGE_RESOLUTION|>--- conflicted
+++ resolved
@@ -573,22 +573,17 @@
 }
 
 embed_footer& embed_footer::set_text(const std::string& t){
-<<<<<<< HEAD
 	text = utility::utf8substr(t, 0, 2048);
 	return *this;     
-=======
-	text = t; 
-	return *this;
->>>>>>> ed7fe2a4
-}
-
-embed_footer& embed_footer::set_icon(const std::string& i){	 
+}
+
+embed_footer& embed_footer::set_icon(const std::string& i){
 	icon_url = i;
 	return *this;
-}																				  
-
-embed_footer& embed_footer::set_proxy(const std::string& p){	 
-	proxy_url = p;		  
+}
+
+embed_footer& embed_footer::set_proxy(const std::string& p){
+	proxy_url = p;
 	return *this;
 }
 
@@ -794,10 +789,6 @@
 
 bool message::is_loading() const {
 	return flags & m_loading;
-}
-
-bool message::is_failed_to_mention_some_roles_in_thread() const {
-	return flags & m_failed_to_mention_some_roles_in_thread;
 }
 
 message::~message() = default;
